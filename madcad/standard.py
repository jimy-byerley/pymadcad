--- conflicted
+++ resolved
@@ -101,13 +101,8 @@
 	
 	
 @cachefunc
-<<<<<<< HEAD
 def screw(d, length, filet_length=None, head='SH', drive=None, detail=False):
 	''' Create a standard screw using the given drive and head shapes
-=======
-def screw(d, length, filet_length=None, head='SH', drive=None, detail=False) -> Solid:
-	''' create a standard screw using the given drive and head shapes
->>>>>>> 9fa89229
 	
 	Parameters:
 		d:             nominal diameter of the screw
@@ -338,13 +333,8 @@
 # ------------------- nut stuff ----------------------
 
 @cachefunc
-<<<<<<< HEAD
 def nut(d, type='hex', detail=False) -> Mesh:
 	''' Create a standard nut model using the given shape type 
-=======
-def nut(d, type='hex', detail=False) -> Solid:
-	''' create a standard nut model using the given shape type 
->>>>>>> 9fa89229
 	
 		Parameters:
 			d:        nominal diameter of the matching screw
@@ -361,13 +351,8 @@
 	return hexnut(*args)
 
 	
-<<<<<<< HEAD
 def hexnut(d, w, h):
 	''' Create an hexagon nut with custom dimensions '''
-=======
-def hexnut(d, w, h) -> Solid:
-	''' create an hexagon nut with custom dimensions '''
->>>>>>> 9fa89229
 	# revolution profile
 	w *= 0.5
 	r = 1.01 * w/cos(radians(30))
@@ -438,13 +423,8 @@
 # -------------- washer stuff ----------------------
 	
 @cachefunc
-<<<<<<< HEAD
 def washer(d, e=None, h=None) -> Mesh:
 	''' Create a standard washer.
-=======
-def washer(d, e=None, h=None) -> Solid:
-	''' create a standard washer.
->>>>>>> 9fa89229
 		Washers are useful to offset screws and avoid them to scratch the mount part
 		
 		Parameters:
@@ -672,13 +652,8 @@
 # --------------------- coilspring stuff ------------------------
 
 @cachefunc
-<<<<<<< HEAD
 def coilspring_compression(length, d=None, thickness=None, solid=True):
 	''' Return a Mesh model of a croilspring meant for use in compression
-=======
-def coilspring_compression(length, d=None, thickness=None, solid=True) -> Solid:
-	''' return a Mesh model of a croilspring meant for use in compression
->>>>>>> 9fa89229
 	
 		Parameters:
 			length:     the distance between its two ends
@@ -730,13 +705,8 @@
 			)
 	
 @cachefunc
-<<<<<<< HEAD
 def coilspring_tension(length, d=None, thickness=None, solid=True):
 	''' Return a Mesh model of a croilspring meant for use in tension 
-=======
-def coilspring_tension(length, d=None, thickness=None, solid=True) -> Solid:
-	''' return a Mesh model of a croilspring meant for use in tension 
->>>>>>> 9fa89229
 	
 		Parameters:
 			length:     the distance between its two hooks
@@ -786,10 +756,6 @@
 			)
 	
 @cachefunc
-<<<<<<< HEAD
-def coilspring_torsion(arm, angle=radians(45), d=None, length=None, thickness=None, hook=None, solid=True):
-	''' Return a Mesh model of a croilspring meant for use in torsion
-=======
 def coilspring_torsion(arm, 
 			angle=radians(45), 
 			d=None, 
@@ -797,8 +763,7 @@
 			thickness=None, 
 			hook=None, 
 			solid=True) -> Solid:
-	''' return a Mesh model of a croilspring meant for use in torsion
->>>>>>> 9fa89229
+	''' Return a Mesh model of a croilspring meant for use in torsion
 	
 		Parameters:
 			arm:        the arms length from the coil axis
