--- conflicted
+++ resolved
@@ -67,14 +67,9 @@
 global_context = None
 
 
-<<<<<<< HEAD
-def show(scene, options=None, interest:Box=None, size=uvec2(400,400)):
-	''' Shortcut to create a QApplication showing only one view with the given objects inside.
-=======
 def show(scene:dict, interest:Box=None, size=uvec2(400,400), projection=None, navigation=None, **options):
 	''' 
-		easy and convenient way to create a window containing a `View` on a created `Scene`
->>>>>>> 9fa89229
+		Easy and convenient way to create a window containing a `View` on a created `Scene`
 		
 		If a Qt app is not already running, the functions returns when the window has been closed and all GUI destroyed
 		
@@ -394,10 +389,7 @@
 		return perspective(self.fov, ratio, distance*1e-2, distance*1e4)
 
 class Orthographic:
-<<<<<<< HEAD
-	''' Object used as `View.projection` '''
-=======
-	''' object used as `View.projection` 
+	''' Object used as `View.projection` 
 	
 		Attributes:
 			size (float):  
@@ -407,7 +399,7 @@
 	'''
 	def __init__(self, size=None):
 		self.size = size or tan(settings.display['field_of_view']/2)
->>>>>>> 9fa89229
+
 	def matrix(self, ratio, distance) -> fmat4:
 		return fmat4(1/(ratio*distance*self.size), 0, 0, 0,
 		            0,       1/(distance*self.size), 0, 0,
@@ -423,27 +415,13 @@
 		When an object is added to the scene, a Display is not immediately created for it, the object is put into the queue and the Display is created at the next render.
 		If the object is removed from the scene before the next render, it is dequeued.
 		
-<<<<<<< HEAD
-		- Scene stuff
-			
-			:ctx:           moderngl Context (must be the same for all views using this scene)
-			:ressources:    dictionary of scene resources (like textures, shaders, etc) index by name
-			:options:       dictionary of options for rendering, initialized with a copy of `settings.scene`
-			
-		- Rendering pipeline stuff
-			
-			:displays:      dictionary of items in the scheme `{'name': Display}`
-			:stacks:        lists of callables to render each target `{'target': [(key, priority, callable(view))]}`
-			:setup:         callable for setup of each rendering target
-=======
 		Attributes:
 		
-			ctx:           moderngl Context (must be the same for all views using this scene)
-			ressources (dict):    dictionnary of scene ressources (like textures, shaders, etc) index by name
-			options (dict):       dictionnary of options for rendering, initialized with a copy of `settings.scene`
->>>>>>> 9fa89229
-			
-			displays (dict):      dictionnary of items in the scheme `{'name': Display}`
+			ctx:				  moderngl Context (must be the same for all views using this scene)
+			ressources (dict):    dictionary of scene resources (like textures, shaders, etc) index by name
+			options (dict):       dictionary of options for rendering, initialized with a copy of `settings.scene`
+			
+			displays (dict):      dictionary of items in the scheme `{'name': Display}`
 			stacks (list):        lists of callables to render each target `{'target': [(key, priority, callable(view))]}`
 			setup (dict):         setup of each rendering target `{'target': callable}`
 			
@@ -593,16 +571,11 @@
 		else:
 			raise KeyError("ressource {} doesn't exist or is not loaded".format(repr(name)))
 					
-<<<<<<< HEAD
-	def display(self, obj):
+	def display(self, obj, former=None):
 		''' Create a display for the given object for the current scene.
-=======
-	def display(self, obj, former=None):
-		''' create a display for the given object for the current scene.
->>>>>>> 9fa89229
-		
-			this is the actual function converting objects into displays.
-			you don't need to call this method if you just want to add an object to the scene, use add() instead
+		
+			This is the actual function converting objects into displays.
+			You don't need to call this method if you just want to add an object to the scene, use add() instead
 		'''
 		if former and former.update(self, obj):
 			return former
@@ -1023,16 +996,7 @@
 	''' Qt widget to render and interact with displayable objects.
 		It holds a scene as renderpipeline.
 
-<<<<<<< HEAD
-		Attributes defined here:
-
-				:scene:        the `Scene` object displayed
-				:projection:   `Perspective` or `Orthographic`
-				:navigation:   `Orbit` or `Turntable`
-				:tool:         list of callables in priority order to receive events
-=======
 		Attributes:
->>>>>>> 9fa89229
 
 			scene:        the `Scene` object displayed
 			projection:   `Perspective` or `Orthographic`
