# This file is part of pymadcad,  distributed under license LGPL v3
'''
	The functions here generare meshes from simpler objects (like lower dimension meshes, or simple primitives). You won't find here iterative methods, nor adaptative geometry operations, nor mesh modification operations.
	The functions here may eventually be complex but will always feel predictable and simple from a human perspective.
'''

from .mathutils import *
from .primitives import Axis
from .mesh import Mesh, Web, Wire, edgekey, facekeyo, MeshError, web, wire, suites, mkquad, mktri
from . import triangulation
from . import settings
from . import primitives
from .nprint import nprint

import itertools
from copy import copy


__all__ = [
	'extrans', 'extrusion', 'revolution', 'saddle', 'tube', 
	'repeat', 'thicken', 'inflate', 'inflate_offsets', 'expand',
	'flatsurface', 'icosurface', 'subdivide',
	'square', 'brick', 'parallelogram', 'cylinder', 'cone', 'pyramid', 'icosahedron', 'icosphere', 'uvsphere', 'regon', 
	]

	
# --- extrusion things ---


def extrusion(trans, line: Web, alignment:float=0) -> Mesh:
	''' Create a surface by extruding the given outline by a transformation
		
		Parameters:
			line:         a line (Web or Wire) or a surface (Mesh) to extrude
			trans:        any transformation object accepted by `mathutils.transform`
			alignment:	   when > 0 the line is extruded both sides (the transformation is linearly interpoled)
	'''
	trans = transform(trans)
	neutral = mat4()
	return extrans(line, [
				neutral + (trans-neutral)*(-alignment),
				neutral + (trans-neutral)*(1-alignment),
				],
				[(0,1,0)])

def revolution(angle: float, axis: Axis, profile: Web, alignment: float=0, resolution=None) -> Mesh:
	''' Create a revolution surface by extruding the given outline
		`steps` is the number of steps between the start and the end of the extrusion
		
		Parameters:
			angle:    angle of rotation between the given profile and the final produced profile
			axis:     the axis to rotate around
			profile:  the shape to extrude
			resolution:   resolution setting for the biggest produced circle, such as for primitives
	'''
	if not isinstance(profile, (Mesh,Web,Wire)):	
		profile = web(profile)
	# get the maximum radius, to compute the curve resolution
	radius = 0
	for pt in profile.points:
		v = pt-axis[0]
		v -= project(v,axis[1])
		radius = max(radius, length(v))
	steps = settings.curve_resolution(abs(angle*radius), abs(angle), resolution)+2
	# use extrans
	def trans():
		for i in range(steps):
			yield rotatearound((i/(steps-1) - alignment)*angle, axis)
	def links():
		for i in range(steps-2):          yield (i,i+1, 0)
		if abs(angle-2*pi) <= NUMPREC:    yield (steps-2, 0, 0)
		else:                             yield (steps-2, steps-1, 0)
	return extrans(profile, trans(), links())

def saddle(web1: Web, web2: Web) -> Mesh:
	''' Create a surface by extruding outine1 translating each instance to the next point of outline2'''
	web1, web2 = web(web1), web(web2)
	def trans():
		s = web2.points[0]
		for p in web2.points:
			yield translate(mat4(1), p-s)
	return extrans(web1, trans(), ((*e,t)  for e,t in zip(web2.edges, web2.tracks)))

def tube(outline: Web, path: Wire, end=True, section=True) -> Mesh:
	''' Create a tube surface by extruding the outline along the path if `section` is True, there is a correction of the segments to keep the section rigid by the curve
	'''
	path = wire(path)
	def trans():
		lastrot = quat()
		l = len(path)-1
		yield mat4(1)
		for i in range(1,l+1):
			
			if i < l:
				# calculer l'angle a ce coude
				o = path[i]
				v1 = normalize(path[i-1]-o)
				v2 = normalize(path[i+1]-o)
				c = cross(-v1,v2)
				o = dot(-v1,v2)
				cl = length(c)
				cn = c/cl
				ha = atan2(cl,o)/2
				hrot = angleAxis(ha, cn)
				# calcul de la rotation de la section
				rot = hrot * lastrot
				lastrot = hrot * rot
				m = mat3_cast(rot)
				# deformation de la section pour ne pas réduire le volume
				if section:	
					m = scaledir(normalize(v1+v2), 1/cos(ha)) * m
			else:
				m = mat3_cast(lastrot)
			# construction de la transformation
			yield transform(path[i]) * mat4(m) * transform(-path[0])
	
	trans = trans()
	if not end:		next(trans)
	# handle wires with no tracks
	if path.tracks:		links = ((i, i+1, path.tracks[i]) for i in range(len(path)-1))
	else:				links = ((i, i+1, 0) for i in range(len(path)-1))
	# generate
	return extrans(outline, trans, links)


def extrans(section, transformations, links=None) -> Mesh:
	''' Create a surface by extruding and transforming the given outline.
		
		Parameters:
			section:           a `Web` or a `Mesh`
			transformations:   iterable of mat4, one each section
			link:              iterable of tuples (a,b,t)  with:
									`(a,b)` the sections to link (indices of values returned by `transformation`).
									`t` the group number of that link, to combine with the section groups		
									
									if `links` is not specified, it will link each transformed section to the previous one.
									This is equivalent to giving links `(i, i+1, 0)`
	'''
	# prepare
	if isinstance(section, Mesh):
		face = copy(section)
		face.strippoints()
		section = face.outlines()
	else:
		face = None
		section = copy(web(section))
	reindex = section.strippoints()
	
	mesh = Mesh()	  # result mesh
	extremities = {}  # index of extremities in links graph (similar to Web extremities), associated to a boolean telling the direction of that extremity
	kept = {}         # transformations kept in memory, indexed by their sections
	groups = {}       # groups created by the extransion
	
	l = len(section.points)
	
	# generate all sections faces using links
	if links:
		for a,b,u in links:
			al = a*l
			bl = b*l
			for (c,d),v in zip(section.edges, section.tracks):
				mesh.faces.append((al+c, al+d, bl+d))
				mesh.faces.append((al+c, bl+d, bl+c))
				t = groups.setdefault((u,v), len(groups))
				mesh.tracks.append(t)
				mesh.tracks.append(t)
			# find extremities
			if face:
				if a in extremities:   del extremities[a]
				else:	               extremities[a] = True
				if b in extremities:   del extremities[b]
				else:                  extremities[b] = False
		
	# generate all sections points using transformations
	k = 0
	for k,trans in enumerate(transformations):
		for p in section.points:
			mesh.points.append(vec3(trans*vec4(p,1)))
		if k and not links:
			al, bl, u = (k-1)*l, k*l, 0
			for (c,d),v in zip(section.edges, section.tracks):
				mesh.faces.append((al+c, al+d, bl+d))
				mesh.faces.append((al+c, bl+d, bl+c))
				t = groups.setdefault((u,v), len(groups))
				mesh.tracks.append(t)
				mesh.tracks.append(t)
		# keep extremities transformations
		elif face and k in extremities:
			kept[k] = trans
			
	if not links:
		extremities[0] = True
		extremities[k] = False
	
	# generate all combined groups
	mesh.groups = [None] * len(groups)
	for (u,v), t in groups.items():
		mesh.groups[t] = section.groups[v]	# NOTE will change in the future to mention both u and v
	
	# append faces at extremities
	if face:
		merges = {}  # point merge dictionnary at faces insertion
		
		for k, orient in extremities.items():
			for src,dst in enumerate(reindex):
				if dst >= 0:
					merges[src + len(mesh.points)] = dst + l*k
			end = face .transform(kept[k])
			mesh += end if extremities[k] else end.flip()
		mesh.mergepoints(merges)
	
	return mesh
	
def linstep(start, stop, x):
	if x <= start:	return 0
	if x >= stop:	return 1
	return (x-start)/(stop-start)

def inflate_offsets(surface: Mesh, offset: float, method='face') -> '[vec3]':
	''' Displacements vectors for points of a surface we want to inflate.
		
		Parameters:
			offset:
				the distance from the surface to the offset surface. Its meaning depends on `method`
			method:     
				determines if the distance is from the old to the new faces, edges or points
				possible values: `'face', 'edge', 'point'`
	'''
	pnormals = surface.vertexnormals()
	
	# smooth normal offsets laterally when they are closer than `offset`
	outlines = surface.outlines_oriented()
	l = len(pnormals)
	normals = deepcopy(pnormals)
	for i in range(5):	# the number of steps is the diffusion distance through the mesh
		for a,b in outlines:
			d = surface.points[a] - surface.points[b]		# edge direction
			t = cross(pnormals[a]+pnormals[b], d)	# surface tangent normal to the edge
			# contribution stars when the offset points are closer than `offset`
			contrib = 1 - smoothstep(0, offset, length(offset*(pnormals[a]-pnormals[b])+d))
			normals[a] += contrib * 0.5*project(pnormals[b]-pnormals[a], t)
			normals[b] += contrib * 0.5*project(pnormals[a]-pnormals[b], t)
		# renormalize
		for i in range(l):
			pnormals[i] = normals[i] = normalize(normals[i])
	
	# compute offset length depending on the method
	if method == 'face':
		lengths = [inf]*len(pnormals)
		for face in surface.faces:
			fnormal = surface.facenormal(face)
			for p in face:
				lengths[p] = min(lengths[p], 1/dot(pnormals[p], fnormal))
		return typedlist((pnormals[p]*lengths[p]*offset   for p in range(len(pnormals))), dtype=vec3)
	
	elif method == 'edge':
		lengths = [inf]*len(pnormals)
		for edge,enormal in surface.edgenormals().items():
			for p in edge:
				lengths[p] = min(lengths[p], 1/dot(pnormals[p], enormal))
		return typedlist((pnormals[p]*lengths[p]*offset	for p in range(len(pnormals))), dtype=vec3)
		
	elif method == 'point':
		return typedlist((pnormals[p]*offset	for p in range(len(pnormals))), dtype=vec3)

def inflate(surface:Mesh, offset:float, method='face') -> 'Mesh':
	''' Move all points of the surface to make a new one at a certain distance of the last one

		Parameters:
			offset:       the distance from the surface to the offseted surface. its meaning depends on `method`
			method:       determines if the distance is from the old to the new faces, edges or points
	'''
	return Mesh(
				typedlist((p+d   for p,d in zip(surface.points, inflate_offsets(surface, offset, method))), dtype=vec3),
				surface.faces,
				surface.tracks,
				surface.groups)

def thicken(surface: Mesh, thickness: float, alignment:float=0, method='face') -> 'Mesh':
	''' Thicken a surface by extruding it, points displacements are made along normal. 

		Parameters:
			thickness:    determines the distance between the two surfaces (can be negative to go the opposite direction to the normal).
			alignment:    specifies which side is the given surface: 0 is for the first, 1 for the second side, 0.5 thicken all apart the given surface.
			method:       determines if the thickness is from the old to the new faces, edges or points
	'''
	displts = inflate_offsets(surface, thickness, method)
	
	a = alignment
	b = alignment-1
	m = (	Mesh(
				typedlist((p+d*a  for p,d in zip(surface.points,displts)), dtype=vec3), 
				surface.faces[:], 
				surface.tracks[:], 
				surface.groups)
		+	Mesh(
				typedlist((p+d*b  for p,d in zip(surface.points,displts)), dtype=vec3), 
				surface.faces, 
				surface.tracks, 
				surface.groups[:]
				) .flip() 
		)
	t = len(m.groups)
	l = len(surface.points)
	m.groups.append(None)
	for e in surface.outlines_oriented():
		mkquad(m, (e[0], e[1], e[1]+l, e[0]+l), t)
	return m


def expand(surface: Mesh, offset: float, collapse=True) -> Mesh:
	''' Generate a surface expanding the input mesh on the tangent of the ouline neighboring faces
	
		Parameters:
			offset:		distance from the outline point to the expanded outline points
			collapse:	if True, expanded points leading to crossing edges will collapse into one
	'''
	# outline with associated face normals
	pts = surface.points
	edges = {}
	for face in surface.faces:
		for e in ((face[0], face[1]), (face[1], face[2]), (face[2],face[0])):
			if e in edges:	del edges[e]
			else:			edges[(e[1], e[0])] = surface.facenormal(face)
	
	# return the point on tangent for a couple of edges from the frontier
	def tangent(e0, e1):
		mid = axis_midpoint(
				(pts[e0[1]], pts[e0[0]] - pts[e0[1]]), 
				(pts[e1[0]], pts[e1[1]] - pts[e1[0]]),
				)
		d0 = pts[e0[1]] - pts[e0[0]]
		d1 = pts[e1[1]] - pts[e1[0]]
		n0, n1 = edges[e0], edges[e1]
		t = normalize(cross(n0, n1) + NUMPREC*(d0*length(d1)-d1*length(d0)) + NUMPREC**2 * (cross(n0, d0) + cross(n1, d1)))
		if dot(t, cross(n0, d0)) < 0:
			t = -t
		return mid + t * offset
	
	# cross neighbooring normals
	for loop in suites(edges, cut=False):
		assert loop[-1] == loop[0],  "non-manifold input mesh"
		loop.pop()
		# compute the offsets, and remove anticipated overlapping geometries
		extended = [None]*len(loop)
		for i in range(len(loop)):
			# consecutive edges around i-1
			ei0 = (loop[i-2], loop[i-1])
			ei1 = (loop[i-1], loop[i])
			ti = tangent(ei0, ei1)
			if collapse:
				tk = deepcopy(ti)
				weight = 1
				# j is moving to find how much points to gather
				ej0 = ei0
				for j in reversed(range(i-len(loop)+1, i-1)):
					# consecutive edges aroung j
					ej0, ej1 = (loop[j-1], loop[j]), ej0
					tj = tangent(ej0, ej1)
					
					if dot(ti - tj, pts[ei1[0]] - pts[ej0[1]]) <= NUMPREC * length2(pts[ei1[0]] - pts[ej0[1]]):
						tk += tj
						weight += 1
					else:
						break
				# store tangents
				for k in range(j+1, i):
					extended[k] = tk/weight
			else:
				extended[i-1] = ti
		
		# insert the new points
		j = l = len(pts)
		g = len(surface.groups)
		surface.groups.append(None)
		for i in range(len(extended)):
			if extended[i] != extended[i-1]:
				pts.append(extended[i])
				
		# create the faces
		for i in range(len(extended)):
			if extended[i] != extended[i-1]:
				mkquad(surface, (loop[i-1], loop[i], j, (j if j > l else len(pts)) -1), g)
				j += 1
			else:
				mktri(surface, (loop[i-1], loop[i], (j if j > l else len(pts)) -1), g)
	
	return surface

def axis_midpoint(a0: Axis, a1: Axis, x=0.5) -> vec3:
	''' Return the midpoint of two axis. 
		`x` is the blending factor between `a0` and `a1`
		
		- `x = 0` gives the point of `a0` the closest to `a1`
		- `x = 1` gives the point of `a1` the closest to `a0`
	'''
	p0, d0 = a0
	p1, d1 = a1
	if dot(d0,d1)**2 == length2(d0)*length2(d1):
		return mix(p0, p1, 0.5)
	return mix(
		p0 + unproject(project(p1-p0, noproject(d0, d1)), d0),
		p1 + unproject(project(p0-p1, noproject(d1, d0)), d1),
		x)


# --- filling things ---

def flatsurface(outline, normal=None) -> 'Mesh':
	''' Generates a surface for a flat outline using the prefered triangulation method .
	
		if `normal` is specified, it must be the normal vector to the plane, and will be used to orient the face.
	'''
	if isinstance(outline, Wire):
		m = triangulation.triangulation_outline(outline, normal)
	else:
		m = triangulation.triangulation(web(outline), normal)
	if normal and dot(m.facenormal(0), normal) < 0:
		m = m.flip()
	return m


def icosurface(pts, ptangents, resolution=None) -> 'Mesh':
	''' Generate a surface ICO (a subdivided triangle) with its points interpolated using interpol2tri.
	
		- If normals are given instead of point tangents (for ptangents), the surface will fit a sphere.
		- Else `ptangents` must be a list of couples (2 edge tangents each point).
	'''
	# compute normals to points
	if isinstance(ptangents[0], tuple):
		normals = [None]*3
		for i in range(3):
			normals[i] = normalize(cross(ptangents[i][0], ptangents[i][1]))
	else:
		# if normals are given instead of tangents, compute tangents to fit a sphere surface
		normals = ptangents
		ptangents = [None]*3
		for i in range(3):
			ptangents[i] = (
				normalize(noproject(pts[i-2]-pts[i], normals[i])) * arclength(pts[i], pts[i-2], normals[i], normals[i-2]),
				normalize(noproject(pts[i-1]-pts[i], normals[i])) * arclength(pts[i], pts[i-1], normals[i], normals[i-1]),
				)
	
	# evaluate resolution (using a bad approximation of the length for now)
	div = max(( settings.curve_resolution(
					distance(pts[i-1], pts[i-2]), 
					anglebt(normals[i-1], normals[i-2]), 
					resolution)
				for i in range(3) ))
	
	return dividedtriangle(lambda u,v: intri_sphere(pts, ptangents, u,v), div)
	
def dividedtriangle(placement, div=1) -> 'Mesh':
	''' Generate a subdivided triangle with points placed according to the placement closure
		`placement(a,b) -> vec3`
		with a,b such as a+b+c = 1 with a,b,c within [0;1]
	'''
	segts = div+2
	# place points
	mesh = Mesh(groups=[None])
	for i in range(segts):
		u = i/(segts-1)				
		for j in range(segts-i):
			v = j/(segts-1)
			p = placement(u,v)
			mesh.points.append(p)
	# create faces
	c = 0
	for i in reversed(range(1,segts+1)):
		for j in range(i-1):
			s = c+j
			mesh.faces.append((s, s+i, s+1))
		for j in range(1,i-1):
			s = c+j
			mesh.faces.append((s, s+i-1, s+i))
		c += i
	mesh.tracks = typedlist.full(0, len(mesh.faces), 'I')

	return mesh


def subdivide(mesh, div=1) -> 'Mesh':
	''' Subdivide all faces by the number of cuts '''
	n = div+2
	pts = typedlist(dtype=vec3)
	faces = typedlist(dtype=uvec3)
	tracks = typedlist(dtype='I')
	c = 0
	for f,t in enumerate(mesh.tracks):
		# place the points
		o,p0,p1 = mesh.facepoints(f)
		x = p0-o
		y = p1-o
		for i in range(n):
			u = i/(n-1)	
			for j in range(n-i):
				v = j/(n-1)
				p = o + u*x + v*y
				pts.append(p)
		# create the faces
		for i in reversed(range(1,n+1)):
			for j in range(i-1):
				s = c+j
				faces.append(uvec3(s, s+i, s+1))
			for j in range(1,i-1):
				s = c+j
				faces.append(uvec3(s, s+i-1, s+i))
			c += i
		tracks.extend([t] * (len(faces)-len(tracks)))
	
	new = Mesh(pts, faces, tracks)
	new.mergeclose()
	return new


# --- standard shapes ---
	
def brick(*args, **kwargs) -> 'Mesh':
	''' A simple brick with rectangular axis-aligned sides 
	
		It can be constructed in the following ways:
		
			- brick(Box)
			- brick(min, max)
			- brick(center=vec3(0), width=vec3(-inf))
			
		Parameters:
			
			min:	the corner with minimal coordinates
			max:	the corner with maximal coordinates
			center: the center of the box
			width:  the all positive diagonal of the box
	'''
	if len(args) == 1 and not kwargs and isinstance(args[0], Box):		
		box = args[0]
	else:							
		box = Box(*args, **kwargs)
	mesh = Mesh(
		[
			vec3(1, 0, 0),
			vec3(1, 0, 1),
			vec3(0, 0, 1),
			vec3(0, 0, 0),
			vec3(1, 1, 0),
			vec3(1, 1, 1),
			vec3(0, 1, 1),
			vec3(0, 1, 0)],
		[
			uvec3(0, 1, 2),
			uvec3(0, 2, 3),
			uvec3(4, 7, 6),
			uvec3(4, 6, 5),
			uvec3(0, 4, 5),
			uvec3(0, 5, 1),
			uvec3(1, 5, 6),
			uvec3(1, 6, 2),
			uvec3(2, 6, 7),
			uvec3(2, 7, 3),
			uvec3(4, 0, 3),
			uvec3(4, 3, 7)],
		[	0, 0, 1, 1, 2, 2, 3, 3, 4, 4, 5, 5	],
		[None] * 6,
		)
	for i in range(len(mesh.points)):
		mesh.points[i] = mesh.points[i]*box.width + box.min
	return mesh
	
def parallelogram(*directions, origin=vec3(0), align=vec3(0), fill=True) -> 'Mesh':
	''' Create a parallelogram or parallelepiped depending on the number of directions given
	
		Parameters:
			
			directions:	list of 1-3 directions, they must for a right handed base for the face normals to be oriented outward
			origin: origin the resulting shape, the shape will placed relatively to that point
			align: relative position of the origin in the shape: 0 means at start of each direction, 1 means at the tip of each direction
			fill: 
				- if True, a mesh will be generated (forming a surface with 2 directions, or an envelope with 3 directions)
				- if False, a Web will be generated
	'''
	try:				align = iter(align)
	except TypeError:	align = itertools.repeat(align)
	
	# generate points by binary combinations
	points = []
	min = origin - sum(a*d  for a,d in zip(align, directions))
	for i in range(2**len(directions)):
		points.append(min + sum(d if i>>k & 1 else 0   for k,d in enumerate(directions)))
	
	# mesh
	if len(directions) == 1:
		if fill:
			raise ValueError('cannot fill parallelogram with one only direction')
		else:
			return Web(points, [uvec2(0,1)])
	
	if len(directions) == 2:
		if fill:
			return Mesh(points, [
					uvec3(0,1,2), uvec3(2,1,3),
					])
		else:
			return Web(points, [
					uvec2(0,1),
					uvec2(1,3),
					uvec2(3,2),
					uvec2(2,0),
					]).segmented()
					
	elif len(directions) == 3:
		if fill:
			return Mesh(points, 
					[
						uvec3(0,2,1), uvec3(1,2,3),
						uvec3(0,1,4), uvec3(1,5,4),
						uvec3(0,4,2), uvec3(2,4,6),
						uvec3(4,5,6), uvec3(5,7,6),
						uvec3(2,6,3), uvec3(3,6,7),
						uvec3(1,3,5), uvec3(3,7,5),
					],
					[
						0, 0,
						1, 1,
						2, 2,
						3, 3,
						4, 4,
						5, 5,
					])
		else:
			return Web(points, [
					uvec2(0,1), uvec2(2,3), uvec2(4,5), uvec2(6,7),
					uvec2(0,2), uvec2(1,3), uvec2(4,6), uvec2(5,7),
					uvec2(0,4), uvec2(1,5), uvec2(2,6), uvec2(3,7),
					]).segmented()
		
	else:
		raise ValueError('wrong number of directions')
	
def cylinder(bottom:vec3, top:vec3, radius:float, fill=True, resolution=None) -> 'Mesh':
	''' Create a revolution cylinder, with the given radius 
	
		Parameters:
		
			bottom, top (vec3): the cylinder extremities centers
			fill (bool):        whether to put faces at both extremities
	'''
	direction = top-bottom
<<<<<<< HEAD
	base = wire(primitives.Circle(Axis(bottom,normalize(direction)), radius), resolution=resolution)
=======
	base = wire(primitives.Circle((bottom,normalize(direction)), radius), resolution=resolution)
>>>>>>> d2b240fb
	if fill:	base = flatsurface(base).flip()
	return extrusion(direction, base)

def cone(summit:vec3, base:vec3, radius:float, fill=True, resolution=None) -> 'Mesh':
	''' Create a revolution cone, with a base of the given radius 
	
		Parameters:
			
			summit (vec3):  The point at the top of the cone
			base (vec3):    the center point of the base
			fill (bool):    whether to put a face at the base
	'''
<<<<<<< HEAD
	base = wire(primitives.Circle(Axis(base, normalize(summit-base)), radius), resolution=resolution)
=======
	base = wire(primitives.Circle((base, normalize(summit-base)), radius), resolution=resolution)
>>>>>>> d2b240fb
	if fill:	base = flatsurface(base)
	return pyramid(summit, base)
		
def pyramid(summit:vec3, base) -> 'Mesh':
	''' Create a pyramid with the given summit point and the given base 
	
		Parameters:
			summit (vec3):   the top (summit) of the cone, not necessarity in the center of the shape
			base: (Mesh,Web,Wire):  the base shape
	'''
	if isinstance(base, Mesh):
		outline = base.outlines().flip()
		outline.stripgroups()
		result = Mesh(base.points, groups=outline.groups)
	else:
		outline = web(base)
		result = Mesh(points=outline.points, groups=outline.groups)
	
	p = len(result.points)
	result.points.append(summit)
	for edge, track in zip(outline.edges, outline.tracks):
		result.faces.append(uvec3(edge, p))
		result.tracks.append(track)
	
	if isinstance(base, Mesh):
		result += base.flip()

	return result

def square(axis:primitives.Axis, width:float) -> 'Mesh':
	''' Return a simple square with the given normal axis and square width.
		Useful to quickly create a cutplane
	'''
	x,y,z = dirbase(axis[1])
	return Mesh(
		typedlist([axis[0]+width*p   for p in ((x+y), (y-x), (-y-x), (-y+x))]),
		typedlist([uvec3(0,1,2), uvec3(2,3,0)]),
		groups=[None],
		)

def icosahedron(center:vec3, radius:float) -> 'Mesh':
	''' A simple icosahedron (see https://en.wikipedia.org/wiki/Icosahedron) '''
	phi = (1+ sqrt(5)) /2	# golden ratio
	m = Mesh(
		typedlist([
			vec3(0, 1, phi),
			vec3(1, phi, 0),
			vec3(phi, 0, 1),
			vec3(0, -1, phi),
			vec3(-1, phi, 0),
			vec3(phi, 0, -1),
			vec3(0, 1, -phi),
			vec3(1, -phi, 0),
			vec3(-phi, 0, 1),
			vec3(0, -1, -phi),
			vec3(-1, -phi, 0),
			vec3(-phi, 0, -1),
		]),
		typedlist([
			uvec3(0,1,4), uvec3(0,2,1), uvec3(0,3,2), uvec3(0,8,3), uvec3(0,4,8),
			uvec3(2,5,1), uvec3(1,6,4), uvec3(4,11,8), uvec3(8,10,3), uvec3(3,7,2),
			uvec3(3,10,7), uvec3(2,7,5), uvec3(1,5,6), uvec3(4,6,11), uvec3(8,11,10),
			uvec3(7,9,5), uvec3(5,9,6), uvec3(6,9,11), uvec3(11,9,10), uvec3(10,9,7),
		]),
		)
	f = radius/length(m.points[0])
	for i,p in enumerate(m.points):
		m.points[i] = f*p + center
	return m

def icosphere(center:vec3, radius:float, resolution=None) -> 'Mesh':
	''' A simple icosphere with an arbitrary resolution (see https://en.wikipedia.org/wiki/Geodesic_polyhedron).
	
		Points are obtained from a subdivided icosahedron and reprojected on the desired radius.
	'''
	ico = icosahedron(center, radius)
	div = settings.curve_resolution(2/6*pi*radius, 2/6*pi, resolution)
	ico = subdivide(ico, div-1)
	for i,p in enumerate(ico.points):
		ico.points[i] = center + radius * normalize(p-center)
	return ico

def uvsphere(center:vec3, radius:float, alignment=vec3(0,0,1), resolution=None) -> 'Mesh':
	''' A simple uvsphere (simple sphere obtained with a revolution of an arc) '''
	x,y,z = dirbase(alignment)
	mesh = revolution(2*pi, 
			(center, z),
			web(primitives.ArcCentered(
				(center,x), 
				center+radius*z, 
				center-radius*z, 
				resolution=resolution)),
			resolution=resolution)
	mesh.mergeclose()
	return mesh

def regon(axis:primitives.Axis, radius, n, alignment=None) -> 'Wire':
	''' Create a regular n-gon `Wire`, the same way we create a `Circle` '''
	return primitives.Circle(axis, radius, 
				resolution=('div',n), 
				alignment=alignment or vec3(1,0,0),
				).mesh() .segmented()

def repeat(pattern, n:int, transform):
	''' Create a mesh duplicating n times the given pattern, each time applying the given transform.
		
		Parameters:
		
			pattern:   can either be a `Mesh`, `Web` or `Wire`   
						the return type will depend on the input type
			n:         the number of repetitions
			transform:     is the transformation between each duplicate
	'''
	current = pattern
	pool = type(pattern)(groups=pattern.groups)
	if n:	pool += current
	for i in range(1,n):
		current = current.transform(transform)
		pool += current
	return pool

<|MERGE_RESOLUTION|>--- conflicted
+++ resolved
@@ -644,11 +644,7 @@
 			fill (bool):        whether to put faces at both extremities
 	'''
 	direction = top-bottom
-<<<<<<< HEAD
 	base = wire(primitives.Circle(Axis(bottom,normalize(direction)), radius), resolution=resolution)
-=======
-	base = wire(primitives.Circle((bottom,normalize(direction)), radius), resolution=resolution)
->>>>>>> d2b240fb
 	if fill:	base = flatsurface(base).flip()
 	return extrusion(direction, base)
 
@@ -661,11 +657,7 @@
 			base (vec3):    the center point of the base
 			fill (bool):    whether to put a face at the base
 	'''
-<<<<<<< HEAD
 	base = wire(primitives.Circle(Axis(base, normalize(summit-base)), radius), resolution=resolution)
-=======
-	base = wire(primitives.Circle((base, normalize(summit-base)), radius), resolution=resolution)
->>>>>>> d2b240fb
 	if fill:	base = flatsurface(base)
 	return pyramid(summit, base)
 		
