--- conflicted
+++ resolved
@@ -33,22 +33,6 @@
 '''
 
 from .mathutils import *
-<<<<<<< HEAD
-from .mesh import Web, Wire, Mesh, web
-from . import settings
-from .blending import junction, blendpair
-from .generation import extrusion, revolution, repeat, extrans
-from .primitives import Circle, ArcCentered, Segment
-from .triangulation import triangulation, triangulation_closest
-from .selection import *
-from .rendering import show
-from .settings import curve_resolution
-from .cut import bevel
-from math import cos, sin, asin, tan
-from functools import reduce, partial
-from operator import add
-from copy import copy
-=======
 from .mesh import Web, Wire, Mesh, web, wire
 from .blending import junction, blendpair
 from .generation import extrusion, revolution, repeat, extrans
@@ -58,7 +42,6 @@
 from .rendering import show
 from .cut import bevel
 from . import settings
->>>>>>> 35c672a4
 
 from math import *
 from functools import reduce, partial
@@ -66,145 +49,6 @@
 from copy import copy
 
 
-<<<<<<< HEAD
-def geartooth(profile, sector, m=1, resolution=None):
-	''' correct a profile to allow it to be used on a gear where the tooth holds the given angular sector
-		the module m can be provided to adjust curve resolution if it depends on the scale
-	'''
-	# perimeter of the profile
-	total = 0
-	for i in range(1,len(profile)):
-		total += distance(profile[i-1],profile[i])
-	# circular discrete profile
-	res = settings.curve_resolution(m, pi, resolution)
-	tooth = [vec2(profile[0])]
-	for i in range(1,len(profile)):
-		a = profile[i-1]
-		b = profile[i]
-		div = int(res * distance(a,b)/total)
-		tooth += [interpol1(a,b, j/(div+1))		for j in range(1,div+2)]
-
-	# correct the circular profile by removing intersections with the linear profile
-	r = 1/sector
-	rmin = min((y for x,y in profile))
-	rmax = max((y for x,y in profile))
-	# x is advancement of the gear (and rotation therefore)
-	xlim = sqrt(1 - ((r+rmin)/(r+rmax))**2) * (r+rmax)
-	x = 0
-	i = 0
-	while x >= -xlim:
-		dx =  tooth[(i+1) % len(tooth)][0] - tooth[i % len(tooth)][0]
-		if dx < 0:	dx += 1
-		x -= dx
-	while x <= xlim:
-		dx =  tooth[(i+1) % len(tooth)][0] - tooth[i % len(tooth)][0]
-		if dx < 0:	dx += 1
-
-		# search intersections
-		for k in range(len(tooth)):
-			t = (tooth[k][0] - x)/r
-			radial = vec2(sin(t), -cos(t))
-			center = vec2(x, r)
-			p = center + radial * tooth[k][1]
-			for j in range(len(profile)-1):
-				a, b = profile[j] * vec2(1,-1), profile[j+1] * vec2(1,-1)
-				# compute intersection of radial vector with segment
-				u,v = inverse(mat2(radial, b-a)) * (b-center)
-				if 0 <= v and v <= 1:
-					d = u - r
-					if tooth[k][1] > d:
-						tooth[k][1] = d
-				#dir = a-b
-				#dir = -normalize(vec2(dir[1], -dir[0]))
-				##dir = normalize(radial*10 + vec2(0,-1))
-				##dir = radial
-				#u,v = inverse(mat2(dir, b-a)) * (b-p)
-				#if 0 <= v and v <= 1 and u > 0:
-					#drad = p+u*dir - center
-					##drad = v*a + (1-v)*b - center
-					#d = length(drad) - r
-					#print(tooth[k], (r*atan2(drad[0], -drad[1]) + x, d))
-					#tooth[k] = vec2(r*atan2(drad[0], -drad[1]) + x, d)
-		x += dx
-		i += 1
-		#if i > 0:	break
-	return tooth
-
-from .mathutils import atan2, length, normalize
-
-def racktooth(inclin, h1, h2=None):
-	''' profile for iso normed gear
-		inclin	  the contact angle
-		h1		  the exterior height/module of the tooth
-		h2		  the interior height/module of the tooth
-	'''
-	if h2 is None:	h2 = h1
-	inclin = tan(inclin)
-	profile = [vec2(0, h1), vec2(1/4-h1*inclin, h1), vec2(1/4+h2*inclin, -h2)]
-	return profile + [vec2(1-x, y)  for x,y in reversed(profile)]
-
-def gearprofile(profile, m, z, axis=(vec3(0,0,0), vec3(0,0,1)), align=vec3(1,0,0)):
-	''' generate a circular gear profile using the tooth profile given
-		m		the module
-		z		the number of tooth on the profile (int)
-	'''
-	web = Web(groups=['gear'])
-	sector = 2*pi/z
-	r = z*m / (2*pi)
-	o = axis[0]
-	x,y,_ = dirbase(axis[1], align)
-	last = None
-	for i in range(z):
-		for a,p in profile:
-			t = (i+a) * sector
-			if t == last:	continue
-			last = t
-			d = r+p*m
-			web.points.append(d*cos(t)*x + d*sin(t)*y + o)
-	for i in range(len(web.points)-1):
-		web.edges.append((i,i+1))
-		web.tracks.append(0)
-	web.edges[-1] = (i,0)
-	return web
-
-
-def surfgear(profile, m, z, b, spin=0, axis=(vec3(0,0,0), vec3(0,0,1)), align=vec3(1,0,0), resolution=None):
-	line = gearprofile(profile, m, z, axis, align)
-	spin = b * tan(spin) * 2*pi/ (z*m)
-	div = settings.curve_resolution(b, spin, resolution) + 2
-	def trans():
-		for i in range(div):
-			x = i/(div-1)
-			yield transform((x-0.5)*b*axis[1]) * transform(angleAxis(x*spin, axis[1]))
-
-	return generation.extrans(line, trans(), ((i,i+1) for i in range(div-1)))
-
-def surfscrewgear(profile, m, z, b, radius, n=1, axis=(vec3(0,0,0), vec3(0,0,1)), align=vec3(1,0,0), resolution=None):
-	line = gearprofile(profile, m, z, axis, align)
-	#r = z*m / (2*pi)		# gear primitive radius
-	spin = n*b/(z*radius)	# spin angle for the extrusion
-	angle = 2*asin(b/(2*radius))	# angular sector of the screw contact
-	div = max(
-			settings.curve_resolution(b, spin, resolution),
-			settings.curve_resolution(angle*radius, angle, resolution),
-			)+ 2
-	def trans():
-		for i in range(div):
-			x = i/(div-1)
-			t = (x-0.5)*angle
-			s = 1 + radius*(1-cos(t)) * 2*pi/(z*m)
-			h = radius*sin(t)
-			yield transform(h*axis[1]) * transform(angleAxis(x*spin, axis[1])) * transform(s*scaledir(axis[1], 1/s))
-
-	return generation.extrans(line, trans(), ((i,i+1) for i in range(div-1)))
-
-
-def rackprofile(step, h=None, e=-0.05, x=0.5, alpha=radians(30), resolution=None) -> Wire:
-	if h is None:
-		h = default_h(step, alpha)
-	e = h*e
-
-=======
 
 def rackprofile(step, h=None, offset=0, alpha=radians(20), resolution=None) -> Wire:
 	''' Generate a 1-period tooth profile for a rack
@@ -223,7 +67,6 @@
 	e = offset  # change name for convenience
 	x = 0.5 + 2*e/step*tan(alpha)  # fraction of the tooth above the primitive circle
   
->>>>>>> 35c672a4
 	return Wire([
 		vec3(step*x/2 - tan(alpha) * ( h-e),   h-e,  0),
 		vec3(step*x/2 - tan(alpha) * (-h-e),  -h-e,  0),
@@ -233,9 +76,6 @@
 		], groups=['rack'])
 
 
-<<<<<<< HEAD
-def gearprofile(step, z, h=None, e=-0.05, x=0.5, alpha=radians(30), resolution=None, **kwargs) -> Wire:
-=======
 def gearprofile(step, z, h=None, offset=0, alpha=radians(20), resolution=None, **kwargs) -> Wire:
 	''' Generate a 1-period tooth profile for a straight gear
 
@@ -248,18 +88,11 @@
 			offset:		offset distance of the matching rack profile (see above)
 			alpha:		pressure angle in the contact
 	'''
->>>>>>> 35c672a4
 	if h is None:
 		h = default_height(step, alpha)
 	p = step*z / (2*pi)	# primitive circle
 	c = p * cos(alpha)	# tangent circle to gliding axis
 
-<<<<<<< HEAD
-	o0 = angle(involute(c, 0, tan(alpha)))	# offset of contact curve
-	oi = atan((h+e)/p * tan(alpha))		# offset of interference curve
-
-	l0 = involuteat(c, p+h-e)	# interval size of contact curve
-=======
 	e = offset  # change name for convenience
 	#e = offset + 0.05*h  # the real offset is 5% (the 1*m, 1.25*m) when the standard says it is 0
 	x = 0.5 + 2*offset/step*tan(alpha)  # fraction of the tooth above the primitive circle
@@ -268,7 +101,6 @@
 	oi = atan((h-e)/p * tan(alpha))		# offset of interference curve
 
 	l0 = involuteat(c, p+h+e)	# interval size of contact curve
->>>>>>> 35c672a4
 
 	# if the tooth height is unreachable, find the intersection between the two contact curves
 	t0 = -step/(2*p)*x - o0
@@ -295,31 +127,19 @@
 			st1, st2 = sin(t1), sin(t2)
 			# function value
 			f = (	c*vec2(ct1,st1) + c*(t0-t1)*vec2(-st1,ct1)
-<<<<<<< HEAD
-				+	(h+e-p)*vec2(ct2,st2) -p*(ti-t2)*vec2(-st2,ct2)
-=======
 				+	(h-e-p)*vec2(ct2,st2) -p*(ti-t2)*vec2(-st2,ct2)
->>>>>>> 35c672a4
 				)
 			# jacobian matrix (f partial derivatives)
 			J = mat2(
 				-c*(t0-t1)*vec2(ct1,st1),
-<<<<<<< HEAD
-				p*(ti-t2)*vec2(ct2,st2) + (h+e)*vec2(-st2,ct2),
-=======
 				p*(ti-t2)*vec2(ct2,st2) + (h-e)*vec2(-st2,ct2),
->>>>>>> 35c672a4
 				)
 			# iteration
 			t1, t2 = vec2(t1,t2) - inverse(J)*f
 		li = t2 - ti	# interval size of interference curve
 		s0 = t0 - t1	# generation start of contact curve
 	else:
-<<<<<<< HEAD
-		s0 = involuteat(c, p-h-e)
-=======
 		s0 = involuteat(c, p-h+e)
->>>>>>> 35c672a4
 
 	pts = []
 	n = 2 + settings.curve_resolution(h, step/p, resolution)	# number of points to place
@@ -360,15 +180,9 @@
 
 	return Wire(pts, groups=['gear'])
 
-<<<<<<< HEAD
-def gearcircles(step, z, h=None, e=-0.05, x=0.5, alpha=radians(30)):
-	''' return the convenient circles radius for a gear with the given parameters
-		return is `(primitive, base, bottom, top)`
-=======
 def gearcircles(step, z, h=None, offset=0, alpha=radians(30)):
 	''' return the convenient circles radius for a gear with the given parameters
 		  return is `(primitive, base, bottom, top)`
->>>>>>> 35c672a4
 	'''
 	if h is None:
 		h = default_height(step, alpha)
@@ -377,12 +191,7 @@
 	c = p * cos(alpha)	# tangent circle to gliding axis
 	return p, c, p-h-e, p+h-e
 
-<<<<<<< HEAD
-
-def default_h(step, alpha):
-=======
 def default_height(step, alpha):
->>>>>>> 35c672a4
 	return 0.5 * 2.25 * step/pi * cos(alpha)/cos(radians(20))
 
 def involute(c, t0, t):
@@ -412,30 +221,6 @@
 	return atan2(p[1], p[0])
 
 
-<<<<<<< HEAD
-def z_multiple(gear_profile: Wire, z: int) -> Web:
-	"""
-	Repeat z times `gear_profile` by revolution
-
-	Parameters
-	----------
-	:gear_profile: Wire (profile of the pinion generated by the function `gearprofile`)
-	:z: int (number of teeth)
-	"""
-	# Parameters
-	x, y = gear_profile[0], gear_profile[-1]
-	angle = anglebt(x, y)
-	axis = (vec3(0, 0, 0), vec3(0, 0, 1))
-
-	profile = repeat(gear_profile, z, rotatearound(angle, axis))
-	profile.mergeclose()
-	return profile
-
-
-def full_pattern(
-	ext_radius: float, int_radius: float, depth: float, int_height: float = 0, **kwargs,
-) -> (Web, Web, None):
-=======
 def repeat_circular(profile, n: int) -> Wire:
 	''' Repeat n times the given Wire by rotation around (O,Z) '''
 	result = repeat(profile, n, rotatearound(
@@ -447,57 +232,12 @@
 
 
 def pattern_full(ext_radius, int_radius, depth, int_height=0, **kwargs) -> Mesh:
->>>>>>> 35c672a4
 	"""
 	Generate two full parts of the structure (the top and the bottom).
 
 	Return a tuple (Web, Web, None) where the first `Web` is the top of the structure and
 	the second `Web` is the bottom of the structure.
 
-<<<<<<< HEAD
-	Parameters
-	----------
-	:ext_radius: float (radius of the external border of the pattern)
-	:int_radius: float (radius of the internal border of the pattern)
-	:depth: float (face width)
-	:int_height: float (if you want a pinion with a structure thinner than the value of `depth`,
-			     		the total height will be `total_height = depth - 2 * int_height`)
-	"""
-	half_depth = depth / 2
-	axis = (vec3(0, 0, 0), vec3(0, 0, 1))
-	ext_circle = web(Circle(axis, ext_radius))
-	int_circle = web(Circle(axis, int_radius)).flip()
-
-	if int_height:
-		assert half_depth > int_height, "`int_height` must be smaller than `depth / 2`"
-		circles_ref = ext_circle + int_circle
-		top_profile = circles_ref.transform(vec3(0, 0, half_depth - int_height))
-		bottom_profile = circles_ref.transform(vec3(0, 0, -half_depth + int_height)).flip()
-		surfaces = extrusion(vec3(0, 0, int_height), top_profile.flip())
-		surfaces += extrusion(vec3(0, 0, -int_height), bottom_profile.flip())
-		mesh = triangulation(top_profile) + triangulation(bottom_profile) + surfaces
-	else:
-		circles_ref = ext_circle + int_circle
-		top_profile = circles_ref.transform(vec3(0, 0, half_depth))
-		bottom_profile = circles_ref.transform(vec3(0, 0, -half_depth)).flip()
-		mesh = triangulation(top_profile) + triangulation(bottom_profile)
-		mesh.mergeclose()
-	return mesh
-
-def circle_pattern(
-	ext_radius: float,
-	int_radius: float,
-	depth: float,
-	int_height: float = 0,
-	ratio: float = 1,
-	n_circles: int = 5,
-	r_int: float = None,
-	r_ext: float = None,
-	**kwargs,
-) -> (Web, Web, Mesh):
-	"""
-	Generate two parts of the structure (the top and the bottom) with `n_circles` distributed on the whole structure.
-=======
 	Parameters:
 	
 		ext_radius (float): float (radius of the external border of the pattern
@@ -533,40 +273,10 @@
 ) -> Mesh:
 	"""
 	Generate two parts of the structure (the top and the bottom) with `patterns` distributed on the whole structure.
->>>>>>> 35c672a4
 
 	Return a tuple (Web, Web, Mesh) where the first `Web` is the top of the structure,
 	the second `Web` is the bottom of the structure and the last element `Mesh` is all side surfaces.
 
-<<<<<<< HEAD
-	Parameters
-	----------
-	:ext_radius: float (radius of the external border of the structure)
-	:int_radius: float (radius of the internal border of the structure)
-	:depth: float (face width)
-	:int_height: flaot (if you want a pinion with a structure thinner than the value of `depth`,
- 				     	the total height will be `total_height = depth - 2 * int_height`)
-	:ratio: float (it is a number that allows to change proportionally the radius of circles)
-	:n_circles: int (number of circles of the structure)
-	:r_int: float (radius of circles)
-	:r_ext: float (radius where the origins of circles are placed)
-
-	Notes:
-	- for instance, with a ratio of 1.5, the radius of circles `r_int` will be multiply by 1.5
-	- if `r_int` is chosen, `ratio` won't impact the radius of circles `r_int`
-	"""
-	# Parameters
-	half_depth = depth / 2
-	if not(r_int) and not(r_ext):
-		assert 0 < ratio < 2, "`ratio` must be in the interval ]0;2["
-	r_ext = (ext_radius + int_radius) / 2 if not (r_ext) else r_ext
-	r_int = (ext_radius - int_radius) * ratio / 4 if not (r_int) else r_int
-	error_msg = "There are some circles who put themselves on top of each other. `n_circles` is too large or the value of `ratio` is too large if the value of `r` was defined by default."
-	assert r_int / r_ext <= sin(pi / n_circles), error_msg
-	assert r_int < r_ext, "`r_int` must be smaller than `r_ext` if they were chosen. Else you should reduce the value of `ratio`"
-	Z = vec3(0, 0, 1)
-	axis = (vec3(0, 0, 0), Z)
-=======
 	Parameters:
 	
 		ext_radius (float): radius of the external border of the structure
@@ -597,22 +307,15 @@
 	
 	Z = vec3(0,0,1)
 	axis = (vec3(0,0,0), Z)
->>>>>>> 35c672a4
 
 	# Borders
 	ext_circle = web(Circle(axis, ext_radius))
 	int_circle = web(Circle(axis, int_radius)).flip()
 
 	# Pattern
-<<<<<<< HEAD
-	circle_ref = web(Circle((vec3(r_ext, 0, 0), Z), r_int))
-	angle = 2 * pi / n_circles
-	pattern_profile = repeat(circle_ref.flip(), n_circles, rotatearound(angle, axis))
-=======
 	circle_ref = web(Circle((vec3(circles_place, 0, 0), Z), circles_radius))
 	angle = 2 * pi / patterns
 	pattern_profile = repeat(circle_ref.flip(), patterns, rotatearound(angle, axis))
->>>>>>> 35c672a4
 
 	# Profiles and surfaces
 	webs_ref = (pattern_profile, ext_circle, int_circle)
@@ -622,59 +325,11 @@
 	top_profile = reduce(add, top_webs)
 	bottom_profile = reduce(add, bottom_webs)
 	surfaces = extrusion(vec3(0, 0, depth - 2 * int_height), bottom_webs[0].flip())
-<<<<<<< HEAD
-	if int_height:
-		surfaces += extrusion(vec3(0, 0, int_height), top_webs[1].flip())
-		surfaces += extrusion(vec3(0, 0, int_height), top_webs[2].flip())
-		surfaces += extrusion(vec3(0, 0, -int_height), bottom_webs[1].flip())
-		surfaces += extrusion(vec3(0, 0, -int_height), bottom_webs[2].flip())
-=======
->>>>>>> 35c672a4
 
 	mesh = triangulation(top_profile) + triangulation(bottom_profile) + surfaces
 	mesh.mergeclose()
 	return mesh
 
-<<<<<<< HEAD
-def create_rect_pattern(
-	ext_radius: float,
-	int_radius: int,
-	depth: float,
-	int_height: float = 0,
-	ratio: float = 1,
-	n_patterns: int = 5,
-	r_int: float = None,
-	r_ext: float = None,
-	rounded: bool = False,
-	**kwargs,
-):
-	"""
-	Function used for `rect_pattern` when `pattern` = "rect"
-	and `rounded_pattern` when `pattern` = "rounded"
-
-	Parameters
-	----------
-	:ext_radius: float (radius of the external border of the structure)
-	:int_radius: float (radius of the internal border of the structure)
-	:depth: float (face width)
-	:int_height: float (if you want a pinion with a structure thinner than the value of `depth`,
- 				     	the total height will be `total_height = depth - 2 * int_height`)
-	:ratio: float (it is a number which is the proportional factor for an homothety of patterns)
-	:n_patterns: int (number of patterns inside the structure)
-	:r_int: float (internal radius of the pattern)
-	:r_ext: float (external radius of the pattern)
-	:rounded: bool (if it is True, the pattern will be rounded)
-
-	Notes:
-	- for instance, with a ratio of 1.5, the pattern will be 1.5 bigger.
-	- Choose a ratio equal to 1 if `r_int` and `r_ext` are chosen to not impact the pattern
-	"""
-	# Parameters
-	half_depth = depth / 2
-	r_ext = 0.9 * ext_radius if not (r_ext) else r_ext  # external radius
-	r_int = int_radius + 0.1 * ext_radius if not (r_int) else r_int  # internal radius
-	thickness = r_ext / 10  # thickness of "arms"
-=======
 
 def create_pattern_rect(
 	ext_radius,
@@ -716,16 +371,11 @@
 	r_ext = ext_radius - (ext_thickness or offset)
 	r_int = int_radius + (int_thickness or offset)
 	thickness = ratio * 0.15 * r_ext  # thickness of "arms"
->>>>>>> 35c672a4
 	# angle between the bottom edge of an arm and the middle of it
 	theta_1 = asin(thickness / (2 * r_int))
 	# angle between the top edge of an arm and the middle of it
 	theta_2 = asin(thickness / (2 * r_ext))
-<<<<<<< HEAD
-	angle_step = 2 * pi / n_patterns
-=======
 	angle_step = 2 * pi / patterns
->>>>>>> 35c672a4
 	O = vec3(0)
 	Z = vec3(0, 0, 1)
 	axis = (O, Z)
@@ -734,33 +384,6 @@
 	ext_circle = web(Circle(axis, ext_radius))
 	int_circle = web(Circle(axis, int_radius)).flip()
 
-<<<<<<< HEAD
-	# Pattern of reference
-	R_m = (r_int + r_ext) / 2
-	t_m = 0.5 * angle_step
-
-	rt = ratio
-	border = ext_radius / ((r_ext - R_m) + R_m)
-	assert (rt * (r_ext - R_m) + R_m) < ext_radius, f"`ratio` must be in the interval ]0,{border}["
-	cyl2cart = lambda r, theta: vec3(r * cos(theta), r * sin(theta), 0)
-	get_coords = lambda r, theta: (rt * (r - R_m) + R_m, rt * (theta - t_m) + t_m)
-	A1 = cyl2cart(*get_coords(r_int, theta_1))
-	A2 = cyl2cart(*get_coords(r_ext, theta_2))
-	B1 = cyl2cart(*get_coords(r_int, angle_step - theta_1))
-	B2 = cyl2cart(*get_coords(r_ext, angle_step - theta_2))
-	arc_A1_B1 = ArcCentered((O, -Z), B1, A1)
-	arc_A2_B2 = ArcCentered((O, Z), A2, B2)
-	segmentA1_A2 = Segment(A1, A2)
-	segmentB1_B2 = Segment(B2, B1)
-	pattern_ref = web([segmentA1_A2, arc_A1_B1, segmentB1_B2, arc_A2_B2])
-
-	# Multiply the pattern of reference
-	if rounded: # rounded case
-		groups = pattern_ref.groupextremities()
-		bevel(pattern_ref, groups, ("radius", 0.1 * (r_ext - r_int)))
-		pattern_ref.mergeclose()
-	pattern_profile = repeat(pattern_ref, n_patterns, rotatearound(angle_step, axis))
-=======
 	#function to convert cylindrical coordinates to cartesian coordinates
 	cyl2cart = lambda r, theta: vec3(r * cos(theta), r * sin(theta), 0)
 	# Vertex points of the pattern
@@ -789,7 +412,6 @@
 				)
 		pattern_ref.mergeclose()
 	pattern_profile = repeat(web(pattern_ref), patterns, rotatearound(angle_step, axis))
->>>>>>> 35c672a4
 
 	# Profiles and surfaces
 	webs_ref = (pattern_profile.flip(), ext_circle, int_circle)
@@ -799,35 +421,6 @@
 	top_profile = reduce(add, top_webs)
 	bottom_profile = reduce(add, bottom_webs)
 	surfaces = extrusion(vec3(0, 0, depth - 2 * int_height), bottom_webs[0].flip())
-<<<<<<< HEAD
-	if int_height:
-		surfaces += extrusion(vec3(0, 0, int_height), top_webs[1].flip())
-		surfaces += extrusion(vec3(0, 0, int_height), top_webs[2].flip())
-		surfaces += extrusion(vec3(0, 0, -int_height), bottom_webs[1].flip())
-		surfaces += extrusion(vec3(0, 0, -int_height), bottom_webs[2].flip())
-	try:
-		mesh = triangulation(top_profile) + triangulation(bottom_profile) + surfaces
-		mesh.mergeclose()
-	except:
-		show([top_profile, bottom_profile])
-		mesh = Mesh()
-	return mesh
-
-def rect_pattern(
-	ext_radius: float,
-	int_radius: int,
-	depth: float,
-	int_height: float = 0,
-	ratio: float = 1,
-	n_patterns: int = 5,
-	r_int: float = None,
-	r_ext: float = None,
-	**kwargs,
-) -> (Web, Web, Mesh):
-	"""
-	Generate two parts of the structure (the top and the bottom) with `n_patterns` distributed on the whole structure.
-	All corners are straight. Check the function `rounded_pattern` to get rounded corners.
-=======
 	
 	mesh = triangulation(top_profile) + triangulation(bottom_profile) + surfaces
 	mesh.mergeclose()
@@ -848,45 +441,10 @@
 	"""
 	Generate two parts of the structure (the top and the bottom) with `patterns` distributed on the whole structure.
 	All corners are straight. Check the function `pattern_rounded` to get rounded corners.
->>>>>>> 35c672a4
 
 	Return a tuple (Web, Web, Mesh) where the first `Web` is the top of the structure,
 	the second `Web` is the bottom of the structure and the last element `Mesh` is all side surfaces.
 
-<<<<<<< HEAD
-	Parameters
-	----------
-	:ext_radius: float (radius of the external border of the structure)
-	:int_radius: float (radius of the internal border of the structure)
-	:depth: float (face width)
-	:int_height: float (if you want a pinion with a structure thinner than the value of `depth`,
- 				     	the total height will be `total_height = depth - 2 * int_height`)
-	:ratio: float (it is a number which is the proportional factor for an homothety of patterns)
-	:n_patterns: int (number of patterns inside the structure)
-	:r_int: float (internal radius of the pattern)
-	:r_ext: float (external radius of the pattern)
-
-	Notes:
-	- for instance, with a ratio of 1.5, the pattern will be 1.5 bigger.
-	- Choose a ratio equal to 1 if `r_int` and `r_ext` are chosen to not impact the pattern
-	"""
-	return create_rect_pattern(ext_radius, int_radius, depth, int_height, ratio, n_patterns, r_int, r_ext, False)
-
-def rounded_pattern(
-	ext_radius: float,
-	int_radius: int,
-	depth: float,
-	int_height: float = 0,
-	ratio: float = 1,
-	n_patterns: int = 5,
-	r_int: float = None,
-	r_ext: float = None,
-	**kwargs,
-) -> (Web, Web, Mesh):
-	"""
-	Generate two parts of the structure (the top and the bottom) with `n_patterns` distributed on the whole structure.
-	All corners are rounded. Check the function `rect_pattern` to get straight corners.
-=======
 	Parameters:
 	
 		ext_radius: float (radius of the external border of the structure)
@@ -921,40 +479,10 @@
 	"""
 	Generate two parts of the structure (the top and the bottom) with `patterns` distributed on the whole structure.
 	All corners are rounded. Check the function `pattern_rect` to get straight corners.
->>>>>>> 35c672a4
 
 	Return a tuple (Web, Web, Mesh) where the first `Web` is the top of the structure,
 	the second `Web` is the bottom of the structure and the last element `Mesh` is all side surfaces.
 
-<<<<<<< HEAD
-	Parameters
-	----------
-	:ext_radius: float (radius of the external border of the structure)
-	:int_radius: float (radius of the internal border of the structure)
-	:depth: float (face width)
-	:int_height: float (if you want a pinion with a structure thinner than the value of `depth`,
-				     	the total height will be `total_height = depth - 2 * int_height`)
-	:ratio: float (it is a number which is the proportional factor for an homothety of patterns)
-	:n_patterns: int (number of patterns inside the structure)
-	:r_int: float (internal radius of the pattern)
-	:r_ext: float (external radius of the pattern)
-
-	Notes:
-	- for instance, with a ratio of 1.5, the pattern will be 1.5 bigger.
-	- Choose a ratio equal to 1 if `r_int` and `r_ext` are chosen to not impact the pattern
-	"""
-	return create_rect_pattern(ext_radius, int_radius, depth, int_height, ratio, n_patterns, r_int, r_ext, True)
-
-
-def gearexterior(
-	profile: Web,
-	min_radius: float,
-	step: float,
-	z: int,
-	depth: float,
-	helix_angle: float = 0,
-	chamfer: bool = False,
-=======
 	Parameters:
 	
 		ext_radius: float (radius of the external border of the structure)
@@ -991,54 +519,11 @@
 	step = None,
 	helix_angle = 0,
 	chamfer = 0,
->>>>>>> 35c672a4
 	**kwargs,
 ) -> Mesh:
 	"""
 	Generate the external part of the pinion
 
-<<<<<<< HEAD
-	Parameters
-	----------
-	:profile: Web (profile of the pinion generated by `gearprofile`)
-	:min_radius: float (internal radius of the external part)
-	:step: float (step of chordal pitch)
-	:z: int (number of teeth)
-	:depth: float (face width)
-	:helix_angle: float (helix angle for helical gears - only without bevel; `bevel` = False - it must be a radian angle)
-	:chamfer: bool (boolean to get a chamfer angle - only for straight pinion)
-	"""
-	half_depth = depth / 2
-
-	# Internal circles
-	axis = (vec3(0, 0, 0), vec3(0, 0, 1))
-	circle_ref = Circle(axis, min_radius, resolution=("div", z)).mesh()
-	top_circle = circle_ref.transform(vec3(0, 0, half_depth))
-	bottom_circle = circle_ref.transform(vec3(0, 0, -half_depth))
-
-	if chamfer: #chamfer case
-		pr = step * z / (2 * pi)  # primitive radius
-		square_pr = pr ** 2
-		Z = vec3(0, 0, 1)
-		k = tan(pi / 4)
-		cp = deepcopy(profile)
-		truncated = deepcopy(profile)
-		for i, point in enumerate(profile.points):
-			r = length2(point)
-			if r > square_pr:
-				r = sqrt(r)
-				profile.points[i] = point - vec3(0, 0, (r - pr) * k)
-				truncated.points[i] = point * pr / r
-
-		top_profile = profile.transform(vec3(0, 0, half_depth))
-		bottom_profile = top_profile.transform(scaledir(vec3(0, 0, 1), -1))
-		top_truncated = truncated.transform(vec3(0, 0, half_depth))
-		bottom_truncated = truncated.transform(vec3(0, 0, -half_depth))
-
-		bp = partial(junction, tangents = "straight")
-		top_surface = bp(top_truncated.flip(), top_circle)
-		bottom_surface = bp(bottom_truncated, bottom_circle.flip())
-=======
 	Parameters:
 	
 		profile (Web):         profile of the pinion generated by `gearprofile`
@@ -1084,7 +569,6 @@
 		bp = partial(junction, tangents="straight", resolution = ("div", 0))
 		top_surface = triangulation(web([top_truncated, top_circle.flip()]))
 		bottom_surface = triangulation(web([bottom_truncated.flip(), bottom_circle]))
->>>>>>> 35c672a4
 		top_bevel = bp(top_truncated, top_profile.flip())
 		bottom_bevel = bp(bottom_truncated.flip(), bottom_profile)
 		gear_surface = bp(top_profile, bottom_profile.flip())
@@ -1093,18 +577,6 @@
 		mesh = reduce(add, surfaces)
 		mesh.mergeclose()
 	else:
-<<<<<<< HEAD
-		if helix_angle: # helical teeth case
-			# Edges of teeth
-			square_radius = max(length2(v) for v in profile.points)
-			R = sqrt(square_radius)
-			step = curve_resolution(depth / cos(helix_angle), depth * tan(helix_angle) / R)
-			Z = vec3(0, 0, 1)
-			angle = depth * tan(helix_angle) / R / (step + 1)
-			h = depth / (step + 1)
-			bottom_gear_edge = profile.transform(vec3(0, 0, -half_depth))
-			transformations = (transform((vec3(0, 0, i * h), angleAxis(angle * i, Z))) for i in range(step + 2))
-=======
 		if helix_angle:  # helical teeth case
 			# Edges of teeth
 			R = header # the largest radius of profile
@@ -1117,37 +589,17 @@
 				transform((vec3(0, 0, i * h), angleAxis(angle * i, Z)))
 				for i in range(step + 2)
 			)
->>>>>>> 35c672a4
 			links = ((i, i + 1, 0) for i in range(step + 1))
 			gear_surface = extrans(bottom_gear_edge, transformations, links)
 			t = transform((vec3(0, 0, depth), angleAxis(depth * tan(helix_angle) / R, Z)))
 			top_gear_edge = bottom_gear_edge.transform(t)
-<<<<<<< HEAD
-		else: # straight teeth case
-=======
 		else:  # straight teeth case
->>>>>>> 35c672a4
 			# Edges of teeth
 			bottom_gear_edge = profile.transform(vec3(0, 0, -half_depth))
 			top_gear_edge = profile.transform(vec3(0, 0, half_depth))
 			gear_surface = extrusion(vec3(0, 0, depth), bottom_gear_edge)
 
 		# Surfaces
-<<<<<<< HEAD
-		top_surface = junction(top_gear_edge.flip(), top_circle, tangents="straight")
-		bottom_surface = junction(bottom_gear_edge, bottom_circle.flip(), tangents="straight")
-		mesh = gear_surface + top_surface + bottom_surface
-		mesh.mergeclose()
-	return mesh
-
-def gearstructure(
-	pattern: str,
-	ext_radius: float,
-	int_radius: float,
-	depth: float,
-	ratio: float = 1,
-	int_height: float = 0,
-=======
 		top_surface = triangulation(web([top_gear_edge, top_circle.flip()]))
 		bottom_surface = triangulation(web([bottom_gear_edge.flip(), bottom_circle]))
 		mesh = gear_surface + top_surface + bottom_surface
@@ -1163,26 +615,10 @@
 	depth,
 	int_height = 0,
 	ratio = 1,
->>>>>>> 35c672a4
 	**kwargs,
 ) -> Mesh:
 	"""
 	Generate the internal part of the pinion
-<<<<<<< HEAD
-	:ext_radius: float (it is given by the attribut `_radius` of the result of `z_multiple` -
-	| to avoid interference, it must be smaller than `_radius` (for instance 0.95 * `_radius`))
-	:int_radius: float (it is the same radius of the largest radius of the hub part)
-	:depth: float (face width)
-	:pattern: str (values: 'full', 'circle', 'rect', 'rounded')
-	"""
-	# int_radius must not be 0
-	int_radius = int_radius if int_radius else 0.1 * ext_radius
-	pattern_function = globals()[pattern + "_pattern"]
-	return pattern_function(ext_radius, int_radius, depth, int_height, ratio = ratio, **kwargs)
-
-def gearhub(
-	bore_radius: float, depth: float, hub_height: float = None, hub_radius: float = None, **kwargs
-=======
 	
 	Parameters:
 	
@@ -1212,30 +648,10 @@
 	hub_height = None,
 	hub_radius = None,
 	**kwargs,
->>>>>>> 35c672a4
 ) -> Web:
 	"""
 	Generate a hub for a pinion part
 
-<<<<<<< HEAD
-	Parameters
-	----------
-	:bore_radius: float (radius of the central bore)
-	:depth: float (face width; same parameter for `gearexterior` and `gearstructure`)
-	:hub_height: float (height of the hub)
-	:hub_radius: float (external radius of the hub)
-
-	Notes:
-	- if `bore_radius` is null, the function will return a top circle and a bottom circle used for `geargather` function
-	- if `hub_height` is null, the function will return a structure with a bore and without a hub
-	"""
-	if not (bore_radius):  # No hub case
-		half_depth = depth / 2
-		circle_ref = web(Circle((vec3(0, 0, 0), vec3(0, 0, 1)), depth * 0.1))
-		circle_ref = triangulation(circle_ref)
-		top_surface = circle_ref.transform(vec3(0, 0, half_depth))
-		bottom_surface = circle_ref.transform(vec3(0, 0, -half_depth)).flip()
-=======
 	Parameters:
 	
 		bore_radius (float):     radius of the central bore
@@ -1255,20 +671,14 @@
 		circle_ref = triangulation(circle_ref)
 		top_surface = circle_ref.transform(vec3(0, 0, half_depth - int_height))
 		bottom_surface = circle_ref.transform(vec3(0, 0, -half_depth + int_height)).flip()
->>>>>>> 35c672a4
 		return top_surface + bottom_surface
 
 	if hub_height is None:
 		hub_height = bore_radius
 	if not (hub_radius):
-<<<<<<< HEAD
-		hub_radius = 2.5 * bore_radius
-	axis = (vec3(0, 0, hub_height + depth / 2), vec3(0, 0, 1))
-=======
 		hub_radius = 2 * bore_radius
 	height = hub_height + depth / 2 if hub_height else depth / 2 - int_height
 	axis = (vec3(0, 0, height), vec3(0, 0, 1))
->>>>>>> 35c672a4
 	bore_circle = Circle(axis, bore_radius)
 	hub_circle = Circle(axis, hub_radius)
 
@@ -1277,11 +687,6 @@
 
 	# Lateral surfaces
 	lateral_surfaces = extrusion(vec3(0, 0, -hub_height - depth), web(bore_circle))
-<<<<<<< HEAD
-	if hub_height:  # Hub case
-		lateral_surfaces += extrusion(vec3(0, 0, -hub_height), web(hub_circle).flip())
-=======
->>>>>>> 35c672a4
 
 	# Bottom part
 	axis = (vec3(0, 0, -depth / 2), vec3(0, 0, 1))
@@ -1292,18 +697,12 @@
 
 	return top_surface + bottom_surface + lateral_surfaces
 
-<<<<<<< HEAD
-def geargather(exterior: Mesh, structure: Mesh, hub: Mesh) -> Mesh:
-	"""
-	Gather all parts (`exterior`, `structure` and `hub` parts)
-=======
 
 def geargather(exterior, structure, hub) -> Mesh:
 	"""
 	Gather all parts: exterior, structure, and hub
 	
 	You can obtain them via the provided functions, or generate them yourself.
->>>>>>> 35c672a4
 	"""
 	exterior.mergeclose()
 	structure.mergeclose()
@@ -1316,11 +715,6 @@
 	ext_radius = box.max.x
 	int_radius = 0
 
-<<<<<<< HEAD
-	# show([structure, hub])
-
-	# Select borderlines
-=======
 	box = hub.box()
 	height_h_top = box.max.z
 	height_h_bot = box.min.z
@@ -1330,39 +724,12 @@
 	# int = internal / ext = external
 	# e = exterior / s = structure / h = hub
 	# top = top / bot = bottom
->>>>>>> 35c672a4
 	circle_int_e_top = select(exterior, vec3(0, 0, height_top))
 	circle_int_e_bot = select(exterior, vec3(0, 0, height_bot))
 	circle_ext_s_top = select(structure, vec3(ext_radius, 0, height_top))
 	circle_ext_s_bot = select(structure, vec3(ext_radius, 0, height_bot))
 	circle_int_s_top = select(structure, vec3(int_radius, 0, height_top))
 	circle_int_s_bot = select(structure, vec3(int_radius, 0, height_bot))
-<<<<<<< HEAD
-	circle_ext_h_top = select(hub, vec3(ext_radius, 0, height_top))
-	circle_ext_h_bot = select(hub, vec3(ext_radius, 0, height_bot))
-
-
-	# def flip_left(circle):
-	# 	edge = circle.edges[3]
-	# 	return circle.flip() if edge[0] < edge[1] else circle
-	# def flip_right(circle):
-	# 	edge = circle.edges[3]
-	# 	return circle.flip() if edge[0] > edge[1] else circle
-	#
-	# circle_ext_s_top = flip_right(circle_ext_s_top)
-	# circle_ext_s_bot = flip_left(circle_ext_s_bot)
-	# circle_int_s_top = flip_left(circle_int_s_top)
-	# circle_int_s_bot = flip_right(circle_int_s_bot)
-	# circle_ext_h_top = flip_right(circle_ext_h_top)
-	# circle_ext_h_bot = flip_left(circle_ext_h_bot)
-
-	# Join all borderlines
-	j1_top = junction(circle_ext_s_top, circle_int_e_top, tangents="straight")
-	j1_bot = junction(circle_ext_s_bot.flip(), circle_int_e_bot, tangents="straight")
-	j2_top = junction(circle_ext_h_top.flip(), circle_int_s_top, tangents="straight")
-	j2_bot = junction(circle_ext_h_bot.flip(), circle_int_s_bot, tangents="straight")
-
-=======
 	circle_ext_h_top = select(hub, vec3(ext_h_radius, 0, height_h_top))
 	circle_ext_h_bot = select(hub, vec3(ext_h_radius, 0, height_h_bot))
 
@@ -1373,7 +740,6 @@
 	j1_bot = junction(circle_ext_s_bot, circle_int_e_bot, tangents="straight", resolution = ("div", 0))
 	j2_top = junction(circle_ext_h_top, circle_int_s_top, tangents="straight", resolution = ("div", 0))
 	j2_bot = junction(circle_ext_h_bot, circle_int_s_bot, tangents="straight", resolution = ("div", 0))
->>>>>>> 35c672a4
 	j1 = j1_top + j1_bot
 	j2 = j2_top + j2_bot
 
@@ -1383,55 +749,6 @@
 
 
 def gear(
-<<<<<<< HEAD
-	step: float, z: int, b: float, bore_radius: float = 0, pattern: str = "full", ratio: float = 1, **kwargs
-) -> Mesh:
-	"""
-	Generate a pinion
-
-	Parameters
-	----------
-	:step: float (step of chordal pitch)
-	:z: int (number of teeth)
-	:b: float (face width)
-	:main_bore_radius: float (radius of the main bore)
-	:pattern: str (determine the structure of pinion)
-	:ratio: float (influence the proportion of dimensions of the structure)
-
-	| Extra parameters for `gearprofile`
-	| ----------------------------------
-	| :x: float (offset of tooth)
-	| :alpha: float (pressure angle in radian)
-	|
-	| Extra parameters for `gearexterior`
-	| -----------------------------------
-	| :helix_angle: float (helix angle to get a helical pinion in radian)
-	| :chamfer: bool (if it's `True`, the pinion is imperatively straight with chamfer teeth)
-	|
-	| Extra parameters for `gearstructure`
-	| ------------------------------------
-	| int_height: float (if you want a pinion with a structure thinner than the value of `depth`,
-	| 				     the total height will be `total_height = depth - 2 * int_height`)
-	|
-	| Extra parameters for `gearhub`
-	| ------------------------------
-	| :hub_height: float (height of the hub shoulder)
-	"""
-	profile = z_multiple(gearprofile(step, z, **kwargs), z)
-
-	square_radius = min(length2(v) for v in profile.points)
-	min_radius = sqrt(square_radius) * 0.95
-
-	# Parts
-	exterior = gearexterior(profile, min_radius, step, z, b, **kwargs)
-	structure = gearstructure(pattern, 0.95 * min_radius, 2.5 * bore_radius, b, ratio, **kwargs)
-	hub = gearhub(bore_radius, b, **kwargs)
-	return geargather(exterior, structure, hub)
-
-
-def gear_(radius, torque, step=None) -> Mesh:
-	pass
-=======
 	step,
 	z: int,
 	depth,
@@ -1501,4 +818,3 @@
 					**kwargs)
 	return geargather(exterior, structure, hub)
 
->>>>>>> 35c672a4
