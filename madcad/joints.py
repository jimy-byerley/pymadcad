--- conflicted
+++ resolved
@@ -854,7 +854,6 @@
 		resolution = ('div', 16)
 		
 		# radial vector
-<<<<<<< HEAD
 		r0 = length(self.centerline[3].xy) / (self.centerline[2].z - 1/self.ratio)
 		r1 = r0 / abs(self.ratio)
 		h = 0.1*max(r0, r1)
@@ -862,37 +861,13 @@
 		x,y,z,o = dmat4x3(self.post)
 		sch.set(track=index[self.solids[0]], space=world_solid(self.solids[0]))
 		sch.add(Circle(Axis(o,z), r0).mesh(), shader='line')
-		sch.add(revolution(2*pi, Axis(o,z), Segment(o+r0*x-h*z, o+r0*x+h*z)), shader='ghost')
+		sch.add(revolution(Segment(o+r0*x-h*z, o+r0*x+h*z), Axis(o,z)), shader='ghost')
 		
 		x,y,z,o = dmat4x3(self.pre)
 		sch.set(track=index[self.solids[1]], space=world_solid(self.solids[1]))
 		sch.add(Circle(Axis(o,z), r1).mesh(), shader='line')
 		sch.add(revolution(2*pi, Axis(o,z), Segment(o+r1*x-h*z, o+r1*x+h*z)), shader='ghost')
 		
-=======
-		rl = length(noproject(a0[0]-a1[0], a1[1])) / (dot(a0[1],a1[1]) - 1/self.ratio)
-		if solid is self.solids[1]:
-			rl /= abs(self.ratio)
-		r = o + x * rl
-		
-		# tooth depth vector
-		angle = min(1, dot(	a0[1] if solid is self.solids[0] else a1[1], 
-						normalize(mix(a0[1], a1[1], abs(self.ratio)/(1+abs(self.ratio))))
-						))
-		
-		d = angle*z + sqrt(max(0, 1-angle**2))*x
-		b = size*0.4 * d
-		w = size*0.08 * cross(d,y)
-		if self.ratio > 0 and (	abs(self.ratio) > 1 and solid is self.solids[0] 
-							or	abs(self.ratio) < 1 and solid is self.solids[1]):
-			b, w = -b, -w
-		
-		profile = Web([r+b+w, r+b, r+b, r, r-b, r-b, r-b+w], [(0,1),(2,3),(3,4),(5,6)])
-		surf = generation.revolution(profile, self.axis[i0], resolution=('rad',0.1))
-		l = len(profile.points)
-		sch = Scheme(surf.points, surf.faces, [], [(i,i+l) for i in range(3, len(surf.points)-l, l)])
-		sch.extend(Scheme([junc, mix(o,r,0.8), r], [], [], [(0,1),(1,2)]))
->>>>>>> 2fb7dd96
 		return sch
 
 
