# This file is part of pymadcad,  distributed under license LGPL v3

'''	
	This module defines triangular meshes and edges webs.
	
	
	containers
	----------
	
	The classes defined here are 'points containers' it means that they are storing a list of points (as a member `point`), a list of groups (member `group`) and index points and groups for other purpose (faces and edges).
	All of these follow this line:
	
	- storages are using basic types, no object inter-referencing, making it easy to copy it
	
	- storages (points, groups, faces, edges, ...) are used as shared ressources
	
		python objects are ref-counted, allowing multiple Mesh instance to have the same point buffer. The user is responsible to ensure that there will be no conflict in making one mesh modifying the buffer in a way that makes it invalid for an other mesh referencing it.
		
		To avoid conflicts, operations that are changing each point (or the most of them) reallocate a new list. Then operations like `mergeclose` or `stripgroups` won't affect other Meshes that shared the same buffers initially.
		
	- as build from shared ressources, these classes can be build from existing parts at a nearly zero cost (few verifications, no computation)
	
	- the user is allowed to hack into the internal data, ensure that the Mesh is still consistent after.
'''

from copy import copy, deepcopy
from random import random
import numpy as np
import numpy.lib.recfunctions as rfn
from array import array
from collections import OrderedDict
from numbers import Integral, Real
import math

from .mathutils import *
from . import displays
from . import text
from . import hashing
from .asso import Asso

__all__ = [
		'Mesh', 'Web', 'Wire', 'MeshError', 'web', 'wire', 
		'edgekey', 'lineedges', 'striplist', 'suites', 'line_simplification', 'mesh_distance',
		'connpp', 'connpp', 'connpe', 'connef',
		]

class MeshError(Exception):	pass

class Container:
	''' common methods for points container (typically Mesh or Wire) '''
	
	def __init__(self, points=(), groups=(), options=None):
		self.points = points
		self.groups = groups
		self.options = options or {}
	
	# --- basic transformations of points ---
	
	def transform(self, trans):
		''' apply the transform to the points of the mesh, returning the new transformed mesh'''
		trans = transformer(trans)
		transformed = copy(self)
		transformed.points = typedlist((trans(p) for p in self.points), dtype=vec3)
		return transformed
			
	def mergeclose(self, limit=None, start=0):
		''' merge points below the specified distance, or below the precision 
			return a dictionnary of points remapping  {src index: dst index}
		'''
		if limit is None:	limit = self.precision()
		'''
		# O(n**2 /2) implementation
		merges = {}
		for j in reversed(range(start, len(self.points))):
			for i in range(start, j):
				if distance(self.points[i], self.points[j]) <= limit:
					merges[j] = i
					break
		self.mergepoints(merges)
		return merges
		'''
		# O(n) implementation thanks to hashing
		merges = {}
		points = hashing.PointSet(limit)
		for i in range(start, len(self.points)):
			used = points.add(self.points[i])
			if used != i:	merges[i] = used
		self.mergepoints(merges)
		self.points = points.points
		self.points.shrink()
		return merges
		
	def mergegroups(self, defs=None, merges=None):
		''' merge the groups according to the merge dictionnary
			the new groups associated can be specified with defs
			the former unused groups are not removed from the buffer and the new ones are appended
			
			if merges is not provided, all groups are merged, and defs is the data associated to the only group after the merge
		'''
		if merges is None:	
			self.groups = [defs]
			self.tracks = typedlist.full(0, len(self.tracks), 'I')
		else:
			l = len(self.groups)
			self.groups.extend(defs)
			for i,t in enumerate(self.tracks):
				if t in merges:
					self.tracks[i] = merges[t]+l
		
	def stripgroups(self):
		''' remove groups that are used by no faces, return the reindex list '''
		used = [False] * len(self.groups)
		for track in self.tracks:
			used[track] = True
		self.groups = copy(self.groups)
		self.tracks = copy(self.tracks)
		reindex = striplist(self.groups, used)
		for i,track in enumerate(self.tracks):
			self.tracks[i] = reindex[track]
		return reindex
	
	def finish(self):
		''' finish and clean the mesh 
			note that this operation can cost as much as other transformation operation
			job done
				- mergeclose
				- strippoints
				- stripgroups
				- check
		'''
		self.mergeclose()
		#self.strippoints()	# not needed since the new mergeclose implementation
		self.stripgroups()
		self.check()
		return self
	
	# --- verification methods ---
		
	def isvalid(self):
		''' return true if the internal data is consistent (all indices referes to actual points and groups) '''
		try:				self.check()
		except MeshError:	return False
		else:				return True
	
	# --- selection methods ---
	
	def maxnum(self):
		''' maximum numeric value of the mesh, use this to get an hint on its size or to evaluate the numeric precision '''
		m = 0
		for p in self.points:
			for v in p:
				a = abs(v)
				if a > m:	m = a
		return m
	
	def precision(self, propag=3):
		''' numeric coordinate precision of operations on this mesh, allowed by the floating point precision '''
		return self.maxnum() * NUMPREC * (2**propag)
		
	def usepointat(self, point, neigh=NUMPREC):
		''' Return the index of the first point in the mesh at the location. If none is found, insert it and return the index '''
		i = self.pointat(point, neigh=neigh)
		if i is None:
			i = len(self.points)
			self.points.append(point)
		return i
	
	def pointat(self, point, neigh=NUMPREC):
		''' return the index of the first point at the given location, or None '''
		for i,p in enumerate(self.points):
			if distance(p,point) <= neigh:	return i
	
	def pointnear(self, point):
		''' return the nearest point the the given location '''
		return min(	range(len(self.points)), 
					lambda i: distance(self.points[i], point))
					
	def box(self):
		''' return the extreme coordinates of the mesh (vec3, vec3) '''
		if not self.points:		return Box()
		max = deepcopy(self.points[0])
		min = deepcopy(self.points[0])
		for pt in self.points:
			for i in range(3):
				if   pt[i] < min[i]:	min[i] = pt[i]
				elif pt[i] > max[i]:	max[i] = pt[i]
		return Box(min, max)
		
		
	def option(self, update=None, **kwargs):
		''' update the internal options with the given dictionnary and the keywords arguments.
			This is only a shortcut to set options in a method style.
		'''
		if update:	self.options.update(update)
		if kwargs:	self.options.update(kwargs)
		return self


class Mesh(Container):
	''' set of triangles, used to represent volumes or surfaces.
		As volumes are represented by their exterior surface, there is no difference between representation of volumes and faces, juste the way we interpret it.
		
		Attributes:
			points:     typedlist of vec3 for points
			faces:		typedlist of uvec3 for faces, the triplet is (a,b,c) such that  cross(b-a, c-a) is the normal oriented to the exterior.
			tracks:	    typedlist of integers giving the group each face belong to
			groups:     custom information for each group
			options:	custom informations for the entire mesh
	'''
	#__slots__ = 'points', 'faces', 'tracks', 'groups', 'options'
	
	# --- standard point container methods ---
	
	def __init__(self, points=None, faces=None, tracks=None, groups=None, options=None):
<<<<<<< HEAD
		self.points = ensure_typedlist(points, vec3)
		self.faces = ensure_typedlist(faces, uvec3)
		self.tracks = ensure_typedlist(tracks or typedlist.full(0, len(self.faces), 'I'), 'I')
		self.groups = groups or [None] * (max(self.tracks, default=-1)+1)
		self.options = options or {}
=======
		if points is None:	points = []
		if faces is None:	faces = []
		if tracks is None:	tracks = [0] * len(faces)
		if groups is None:	groups = [None] * (max(tracks, default=-1)+1)
		if options is None:	options = {}
		self.points = points
		self.faces = faces
		self.tracks = tracks
		self.groups = groups
		self.options = options
>>>>>>> 616be7d2
	
	def __add__(self, other):
		''' append the faces and points of the other mesh '''
		if isinstance(other, Mesh):
			r = Mesh(
				self.points if self.points is other.points else self.points[:], 
				self.faces[:], 
				self.tracks[:], 
				self.groups if self.groups is other.groups else self.groups[:],
				)
			r.__iadd__(other)
			return r
		else:
			return NotImplemented
			
	def __iadd__(self, other):
		''' append the faces and points of the other mesh '''
		if isinstance(other, Mesh):		
			if self.points is other.points:
				self.faces.extend(other.faces)
			else:
				lp = len(self.points)
				self.points.extend(other.points)
				self.faces.extend(f+lp  for f in other.faces)
			if self.groups is other.groups:
				self.tracks.extend(other.tracks)
			else:
				lt = len(self.groups)
				self.groups.extend(other.groups)
				self.tracks.extend(track+lt  for track in other.tracks)
			return self
		else:
			return NotImplemented
		
	# --- mesh optimization ---
		
	def mergepoints(self, merges):
		''' merge points with the merge dictionnary {src index: dst index}
			merged points are not removed from the buffer.
		'''
		i = 0
		while i < len(self.faces):
			f = self.faces[i]
			self.faces[i] = f = (
				merges.get(f[0], f[0]),
				merges.get(f[1], f[1]),
				merges.get(f[2], f[2]),
				)
			if f[0] == f[1] or f[1] == f[2] or f[2] == f[0]:
				self.faces.pop(i)
				self.tracks.pop(i)
			else:
				i += 1
		self.faces.shrink()
	
	def strippoints(self, used=None):
		''' remove points that are used by no faces, return the reindex list.
			if used is provided, these points will be removed without usage verification
			
			return a table of the reindex made
		'''
		if used is None:
			used = [False] * len(self.points)
			for face in self.faces:
				for p in face:
					used[p] = True
		self.points = deepcopy(self.points)
		self.faces = deepcopy(self.faces)
		reindex = striplist(self.points, used)
		self.points.shrink()
		for i,f in enumerate(self.faces):
			self.faces[i] = uvec3(reindex[f[0]], reindex[f[1]], reindex[f[2]])
		return reindex
	
	def flip(self):
		''' flip all faces, getting the normals opposite '''
		return Mesh(self.points, 
					typedlist((uvec3(f[0],f[2],f[1]) for f in self.faces), dtype=uvec3), 
					self.tracks, 
					self.groups)
		
	def issurface(self):
		''' return True if the mesh is a well defined surface (an edge has 2 connected triangles at maximum, with coherent normals)
			such meshes are usually called 'manifold'
		''' 
		reached = set()
		for face in self.faces:
			for e in ((face[0], face[1]), (face[1], face[2]), (face[2],face[0])):
				if e in reached:	return False
				else:				reached.add(e)
		return True
	def isenvelope(self):
		''' return True if the surfaces are a closed envelope (the outline is empty)
		'''
		return len(self.outlines_oriented()) == 0
	
	def check(self):
		''' raise if the internal data is inconsistent '''
		if not (isinstance(self.points, typedlist) and self.points.dtype == vec3):	raise MeshError("points must be a typedlist(dtype=vec3)")
		if not (isinstance(self.faces, typedlist) and self.faces.dtype == uvec3): 	raise MeshError("faces must be a typedlist(dtype=uvec3)")
		if not (isinstance(self.tracks, typedlist) and self.tracks.dtype == 'I'): 	raise MeshError("tracks must be a typedlist(dtype='I')")
		l = len(self.points)
		for face in self.faces:
			for p in face:
				if p >= l:	raise MeshError("some point indices are greater than the number of points", face, l)
			if face[0] == face[1] or face[1] == face[2] or face[2] == face[0]:	raise MeshError("some faces use the same point multiple times", face)
		if len(self.faces) != len(self.tracks):	raise MeshError("tracks list doesn't match faces list length")
		if max(self.tracks, default=-1) >= len(self.groups): raise MeshError("some face group indices are greater than the number of groups", max(self.tracks, default=-1), len(self.groups))
	
	
	# --- selection methods ---
	
	def groupnear(self, point):
		''' return the id of the group for the nearest surface to the given point '''
		track = None
		best = math.inf
		for i,face in enumerate(self.faces):
			n = self.facenormal(i)
			dist = abs(dot(point - self.points[face[0]], n))		# TODO intergrer les limites du triangle
			if dist < best:
				track = self.tracks[i]
		return track
	
	
	# --- extraction methods ---
		
	def facenormal(self, f):
		''' normal for a face '''
		if isinstance(f, Integral):	
			f = self.faces[f]
		p0 = self.points[f[0]]
		e1 = self.points[f[1]] - p0
		e2 = self.points[f[2]] - p0
		return normalize(cross(e1, e2))
	
	def facenormals(self):
		''' list normals for each face '''
		return typedlist(map(self.facenormal, self.faces), vec3)
	
	def edgenormals(self):
		''' dict of normals for each UNORIENTED edge '''
		normals = {}
		for face in self.faces:
			normal = self.facenormal(face)
			for edge in ((face[0], face[1]), (face[1], face[2]), (face[2],face[0])):
				e = edgekey(*edge)
				normals[e] = normals.get(e,0) + normal
		for e,normal in normals.items():
			normals[e] = normalize(normal)
		return normals
	
		
	def vertexnormals(self):
		''' list of normals for each point '''
		
		# collect the mesh border as edges and as points
		outline = self.outlines_oriented()
		border = set()
		for a,b in outline:
			border.add(a)
			border.add(b)
		
		# sum contributions to normals
		l = len(self.points)
		normals = typedlist.full(vec3(0), l)
		for face in self.faces:
			normal = self.facenormal(face)
			if not isfinite(normal):	continue
			for i in range(3):
				o = self.points[face[i]]
				# point on the surface
				if face[i] not in border:
					# triangle normals are weighted by their angle at the point
					contrib = anglebt(self.points[face[i-2]]-o, self.points[face[i-1]]-o)
					normals[face[i]] += contrib * normal
				# point on the outline
				elif (face[i], face[i-1]) in outline:
					# only the triangle creating the edge does determine its normal
					normals[face[i]] += normal
					normals[face[i-1]] += normal
		
		for i in range(l):
			normals[i] = normalize(normals[i])
		assert len(normals) == len(self.points)
		return normals
		
	def tangents(self):
		''' tangents to outline points '''
		# outline with associated face normals
		edges = {}
		for face in self.faces:
			for e in ((face[0], face[1]), (face[1], face[2]), (face[2],face[0])):
				if e in edges:	del edges[e]
				else:			edges[(e[1], e[0])] = self.facenormal(face)
		
		# cross neighbooring normals
		tangents = {}
		for loop in suites(edges, cut=False):
			assert loop[0] == loop[-1], "an outline is not a loop"
			loop.pop()
			for i in range(len(loop)):
				tangents[loop[i-1]] = normalize(cross(	edges[(loop[i-2],loop[i-1])], 
														edges[(loop[i-1],loop[i])] ))
		return tangents
	
	
	def facepoints(self, f):
		''' shorthand to get the points of a face (index is an int or a triplet) '''
		if isinstance(f, Integral):
			f = self.faces[f]
		return self.points[f[0]], self.points[f[1]], self.points[f[2]]
	
	def edges(self):
		''' set of UNORIENTED edges present in the mesh '''
		edges = set()
		for face in self.faces:
			edges.add(edgekey(face[0], face[1]))
			edges.add(edgekey(face[1], face[2]))
			edges.add(edgekey(face[2], face[0]))
		return edges
	
	def edges_oriented(self):
		''' iterator of ORIENTED edges, directly retreived of each face '''
		for face in self.faces:
			yield face[0], face[1]
			yield face[1], face[2]
			yield face[2], face[0]
	
	def group(self, groups):
		''' return a new mesh linked with this one, containing only the faces belonging to the given groups '''
		if isinstance(groups, set):			pass
		elif hasattr(groups, '__iter__'):	groups = set(groups)
		else:								groups = (groups,)
		faces = typedlist(dtype=uvec3)
		tracks = typedlist(dtype='I')
		for f,t in zip(self.faces, self.tracks):
			if t in groups:
				faces.append(f)
				tracks.append(t)
		return Mesh(self.points, faces, tracks, self.groups)
	
	def outlines_oriented(self):
		''' return a set of the ORIENTED edges delimiting the surfaces of the mesh '''
		edges = set()
		for face in self.faces:
			for e in ((face[0], face[1]), (face[1], face[2]), (face[2],face[0])):
				if e in edges:	edges.remove(e)
				else:			edges.add((e[1], e[0]))
		return edges
	
	def outlines_unoriented(self):
		''' return a set of the UNORIENTED edges delimiting the surfaces of the mesh 
			this method is robust to face orientation aberations
		'''
		edges = set()
		for face in self.faces:
			for edge in ((face[0],face[1]),(face[1],face[2]),(face[2],face[0])):
				e = edgekey(*edge)
				if e in edges:	edges.remove(e)
				else:			edges.add(e)
		return edges
	
	def outlines(self):
		''' return a Web of ORIENTED edges '''
		return Web(self.points, self.outlines_oriented())
		
	def groupoutlines(self):
		''' return a dict of ORIENTED edges indexing groups.
			
			On a frontier between multiple groups, there is as many edges as groups, each associated to a group.
		'''
		edges = typedlist(dtype=uvec2)		# outline
		tracks = typedlist(dtype='I')		# groups for edges

		tmp = {}	# faces adjacent to edges
		for i,face in enumerate(self.faces):
			for e in ((face[1],face[0]),(face[2],face[1]),(face[0],face[2])):
				track = self.tracks[i]
				if e in tmp:
					if tmp[e] != track:
						edges.append(e)
						tracks.append(track)
					del tmp[e]
				else:
					tmp[(e[1],e[0])] = track
		edges.extend(tmp.keys())
		tracks.extend(tmp.values())
		return Web(self.points, edges, tracks, self.groups)
		
	def frontiers(self, *args):
		''' return a Web of UNORIENTED edges that split the given groups appart.
		
			if groups is None, then return the frontiers between any groups
		'''
		if len(args) == 1 and hasattr(args[0], '__iter__'):
			args = args[0]
		groups = set(args)
		edges = typedlist(dtype=uvec2)
		tracks = typedlist(dtype='I')
		couples = OrderedDict()
		belong = {}
		for i,face in enumerate(self.faces):
			if groups and self.tracks[i] not in groups:	
				continue
			for edge in ((face[0],face[1]),(face[1],face[2]),(face[2],face[0])):
				e = edgekey(*edge)
				if e in belong:
					if belong[e] != self.tracks[i]:
						g = edgekey(belong[e],self.tracks[i])
						edges.append(e)
						tracks.append(couples.setdefault(g, len(couples)))
					del belong[e]
				else:
					belong[e] = self.tracks[i]
		return Web(self.points, edges, tracks, list(couples))
	
	def surface(self):
		''' total surface of triangles '''
		s = 0
		for f in self.faces:
			a,b,c = self.facepoints(f)
			s += length(cross(a-b, a,c))/2
		return s
	
	def barycenter(self):
		''' surface barycenter of the mesh '''
		if not self.faces:	return vec3(0)
		acc = vec3(0)
		tot = 0
		for f in self.faces:
			a,b,c = self.facepoints(f)
			weight = length(cross(b-a, c-a))
			tot += weight
			acc += weight*(a+b+c)
		return acc / (3*tot)
	
	def splitgroups(self, edges=None):
		''' split the mesh groups into connectivity separated groups.
			the points shared by multiple groups will be duplicated
			if edges is provided, only the given edges at group frontier will be splitted
			
			return a list of tracks for points
		'''
		if edges is None:	edges = self.frontiers().edges
		# mark points on the frontier
		frontier = [False]*len(self.points)
		for a,b in edges:
			frontier[a] = True
			frontier[b] = True
		# duplicate points and reindex faces
		points = copy(self.points)
		idents = typedlist.full(0, len(self.points), 'I')		# track id corresponding to each point
		duplicated = {}		# new point index for couples (frontierpoint, group)
		def repl(pt, track):
			if frontier[pt]:
				key = (pt,track)
				if key in duplicated:	i = duplicated[key]
				else:
					i = duplicated[key] = len(points)
					points.append(points[pt])
					idents.append(track)
				return i
			else:
				idents[pt] = track
				return pt
		faces = typedlist((uvec3(repl(a,t), repl(b,t), repl(c,t))  
						for (a,b,c),t in zip(self.faces, self.tracks)), dtype=uvec3)
		
		self.points = points
		self.faces = faces
		return idents
		
	# NOTE: splitfaces(self) ?
		
	def islands(self, conn=None) -> '[Mesh]':
		''' return the unconnected parts of the mesh as several meshes '''
		if not conn:	
			conn = connef(self.faces)
		# propagation
		islands = []
		reached = [False] * len(self.faces)	# faces reached
		stack = []
		start = 0
		while True:
			# search start point
			for start in range(start,len(reached)):
				if not reached[start]:
					stack.append(start)
					break
			# end when everything reached
			if not stack:	break
			# propagate
			island = Mesh(points=self.points, groups=self.groups)
			while stack:
				i = stack.pop()
				if reached[i]:	continue	# make sure this face has not been stacked twice
				reached[i] = True
				island.faces.append(self.faces[i])
				island.tracks.append(self.tracks[i])
				f = self.faces[i]
				for i in range(3):
					e = f[i],f[i-1]
					if e in conn and not reached[conn[e]]:
						stack.append(conn[e])
			islands.append(island)
		return islands
		
	def propagate(self, atface, atisland=None, find=None, conn=None):
		''' return the unconnected parts of the mesh as several meshes '''
		if not conn:	
			conn = connef(self.faces)
		
		reached = [False] * len(self.faces)	# faces reached
		stack = []
		# procedure for finding the new islands to propagate on
		if not find:
			start = [0]
			def find(stack, reached):
				for i in range(start[0],len(reached)):
					if not reached[i]:
						stack.append(i)
						break
				start[0] = i
		# propagation
		while True:
			# search start point
			find(stack, reached)
			# end when everything reached
			if not stack:	break
			# propagate
			while stack:
				i = stack.pop()
				if reached[i]:	continue	# make sure this face has not been stacked twice
				reached[i] = True
				atface(i, reached)
				f = self.faces[i]
				for i in range(3):
					e = f[i],f[i-1]
					if e in conn and not reached[conn[e]]:
						stack.append(conn[e])
			if atisland:
				atisland(reached)
				
	def islands(self, conn=None) -> '[Mesh]':
		''' return the unconnected parts of the mesh as several meshes '''
		islands = []
		faces = typedlist(dtype=uvec3)
		tracks = typedlist(dtype='I')
		def atface(i, reached):
			faces.append(self.faces[i])
			tracks.append(self.tracks[i])
		def atisland(reached):
			islands.append(Mesh(self.points, deepcopy(faces), deepcopy(tracks), self.groups))
			faces.clear()
			tracks.clear()
		self.propagate(atface, atisland, conn=conn)
		return islands
	
	def orient(self, dir=None, conn=None) -> 'Mesh':
		''' flip the necessary faces to make the normals consistent, ensuring the continuity of the out side.
			
			Argument `dir` tries to make the result deterministic:
			
				* if given, the outermost point in this direction will be considered pointing outside
				* if not given, the farthest point to the barycenter will be considered pointing outside
				
				note that if the mesh contains multiple islands, that direction must make sense for each single island
		'''
		if dir:	
			metric = lambda p, n: (dot(p, dir), abs(dot(n, dir)))
			orient = lambda p, n: dot(n, dir)
		else:	
			center = self.barycenter()
			metric = lambda p, n: (length2(p-center), abs(dot(n, p-center)))
			orient = lambda p, n: dot(n, p-center)
		if not conn:	
			conn = Asso(  (edgekey(*e),i)
							for i,f in enumerate(self.faces)
							for e in ((f[0],f[1]), (f[1],f[2]), (f[2],f[0]))
							)
		
		faces = self.faces[:]
		normals = self.facenormals()
		
		reached = [False] * len(self.faces)	# faces reached
		stack = []
		
		# propagation
		while True:
			# search start point
			best = (-inf,0)
			candidate = None
			for i,f in enumerate(faces):
				if not reached[i]:
					for p in f:
						score = metric(self.points[p], normals[i])
						if score > best:
							best, candidate = score, i
							if orient(self.points[p], normals[i]) < 0:
								faces[i] = (f[2],f[1],f[0])
			# end when everything reached
			if candidate is None:
				break
			else:
				stack.append(candidate)
			# process neighbooring
			while stack:
				i = stack.pop()
				if reached[i]:	continue	# make sure this face has not been stacked twice
				reached[i] = True
				
				f = faces[i]
				for i in range(3):
					e = f[i], f[i-1]
					for n in conn[edgekey(*e)]:
						if reached[n]:	continue
						nf = faces[n]
						# check for orientation continuity
						if arrangeface(nf,f[i-1])[1] == f[i]:
							faces[n] = (nf[2],nf[1],nf[0])
						# propagate
						stack.append(n)
		
		return Mesh(self.points, faces, self.tracks, self.groups)
		
	# NOTE not sure this method is useful
	def replace(self, mesh, groups=None) -> 'Mesh':
		''' replace the given groups by the given mesh.
			If no groups are specified, it will take the matching groups (with same index) in the current mesh
		'''
		if not groups:
			groups = set(mesh.tracks)
		new = copy(self)
		new.faces = typedlist((f	for f,t in zip(self.faces, self.tracks)	if t not in groups), dtype=uvec3)
		new.tracks = typedlist((t	for t in self.tracks	if t not in groups), dtype='I')
		new += mesh
		return new
	
	
	# --- renderable interfaces ---
	
	def display_triangles(self, scene):
		from . import rendering, text
		grp = []
		if self.options.get('debug_points', False):
			for i,p in enumerate(self.points):
				grp.append(text.TextDisplay(scene, 
					p, 
					' '+str(i), 
					size=8, 
					color=(0.2, 0.8, 1),
					align=('left', 'center'), 
					layer=-4e-4,
					))
		
		if self.options.get('debug_faces', None) == 'indices':
			for i,f in enumerate(self.faces):
				p = (self.points[f[0]] + self.points[f[1]] + self.points[f[2]]) /3
				grp.append(text.TextDisplay(scene, p, str(i), 9, (1, 0.2, 0), align=('center', 'center'), layer=-4e-4))
		if self.options.get('debug_faces', None) == 'tracks':
			for i,f in enumerate(self.faces):
				p = (self.points[f[0]] + self.points[f[1]] + self.points[f[2]]) /3
				grp.append(text.TextDisplay(scene, p, str(self.tracks[i]), 9, (1, 0.2, 0), align=('center', 'center'), layer=-4e-4))
		
		fn = np.array([tuple(self.facenormal(f)) for f in self.faces])
		points = np.array([tuple(p) for p in self.points], dtype=np.float32)		
		edges = []
		for i in range(0, 3*len(self.faces), 3):
			edges.append((i, i+1))
			edges.append((i+1, i+2))
			edges.append((i, i+2))
		
		idents = []
		for i in self.tracks:
			idents.append(i)
			idents.append(i)
			idents.append(i)
		
		m = copy(self)
		idents = m.splitgroups()
		edges = m.groupoutlines().edges
		normals = m.vertexnormals()
		
		if not m.points or not m.faces:	
			return displays.Display()
		
		grp.append(displays.SolidDisplay(scene, 
				glmarray(m.points), 
				glmarray(normals), 
				m.faces, 
				edges,
				idents,
				color = self.options.get('color'),
				))
		return rendering.Group(scene, grp)
	
	def display_groups(self, scene):
		m = copy(self)
		idents = m.splitgroups()
		edges = m.groupoutlines().edges
		normals = m.vertexnormals()
		
		return displays.SolidDisplay(scene, 
				m.points, 
				normals, 
				m.faces, 
				edges,
				idents,
				color = self.options.get('color'),
				)
	
	def display(self, scene):
		m = copy(self)
		idents = m.splitgroups()
		edges = m.outlines().edges
		normals = m.vertexnormals()
		
		if not m.points or not m.faces:	
			return displays.Display()
		
		return displays.SolidDisplay(scene, 
				typedlist_to_numpy(m.points, 'f4'), 
				typedlist_to_numpy(normals, 'f4'), 
				typedlist_to_numpy(m.faces, 'u4'),
				typedlist_to_numpy(edges, 'u4'),
				typedlist_to_numpy(idents, 'u4'),
				color = self.options.get('color'),
				)
	
	def __repr__(self):
		return '<Mesh with {} points at 0x{:x}, {} faces>'.format(len(self.points), id(self.points), len(self.faces))
	
	def __str__(self):
		return 'Mesh(\n  points={},\n  faces={},\n  tracks={},\n  groups={},\n  options={})'.format(
					reprarray(self.points, 'points'),
					reprarray(self.faces, 'faces'),
					reprarray(self.tracks, 'tracks'),
					reprarray(self.groups, 'groups'),
					repr(self.options))
		

def reprarray(array, name):
	content = ', '.join((repr(e) for e in array))
	return '['+content+']'

def striplist(list, used):
	''' remove all elements of list that match a False in used, return a reindexation list '''
	reindex = [-1] * len(list)
	j = 0
	for i,u in enumerate(used):
		if u:
			list[j] = list[i]
			reindex[i] = j
			j += 1
	list[j:] = []
	return reindex

def npcast(storage, dtype=None):
	if isinstance(storage, typedlist):
		raw = np.array(storage, copy=False)
		if raw.dtype.fields:
			return np.stack([ raw[f] for f in raw.dtype.fields.keys() ], axis=-1)
		else:
			return raw
	elif hasattr(storage[0], '__len__'):
		buff = np.empty((len(storage), len(storage[0])), dtype=dtype)
		for i,e in enumerate(storage):
			buff[i][:] = e
		return buff
	else:
		return np.array(storage, dtype=dtype)

def numpy_to_typedlist(array: 'ndarray', dtype) -> 'typedlist':
	''' convert a numpy.ndarray into a typedlist with the given dtype, if the conversion is possible term to term '''
	ndtype = np.array(typedlist(dtype)).dtype
	if ndtype.fields:
		return typedlist(rfn.unstructured_to_structured(array).astype(ndtype, copy=False), dtype)
	else:
		return typedlist(array.astype(ndtype, copy=False), dtype)
	
def typedlist_to_numpy(array: 'typedlist', dtype) -> 'ndarray':
	''' convert a typedlist to a numpy.ndarray with the given dtype, if the conversion is possible term to term '''
	tmp = np.array(array, copy=False)
	if tmp.dtype.fields:
		return rfn.structured_to_unstructured(tmp, dtype)
	else:
		return tmp.astype(dtype)
		
def ensure_typedlist(obj, dtype):
	''' return a typedlist with the given dtype, create it from whatever is in obj if needed '''
	if isinstance(obj, typedlist) and obj.dtype == dtype:
		return obj
	else:
		return typedlist(obj, dtype)


class Web(Container):
	''' set of bipoint edges, used to represent wires
		this definition is very close to the definition of Mesh, but with edges instead of triangles
		
		Attributes:
			points:     typedlist of vec3 for points
			edges:      typedlist of couples for edges, the couple is oriented (meanings of this depends on the usage)
			tracks:     typedlist of integers giving the group each line belong to
			groups:     custom information for each group
			options:	custom informations for the entire web
	'''

	# --- standard point container methods ---
	
	def __init__(self, points=None, edges=None, tracks=None, groups=None, options=None):
<<<<<<< HEAD
		self.points = ensure_typedlist(points, vec3)
		self.edges = ensure_typedlist(edges, uvec2)
		self.tracks = ensure_typedlist(tracks or typedlist.full(0, len(self.edges), 'I'), 'I')
		self.groups = groups or [None] * (max(self.tracks, default=-1)+1)
		self.options = options or {}
		
=======
		if points is None:	points = []
		if edges is None:	edges = []
		if tracks is None:	tracks = [0] * len(edges)
		if groups is None:	groups = [None] * (max(tracks, default=-1)+1)
		if options is None:	options = {}
		self.points = points
		self.edges = edges
		self.tracks = tracks
		self.groups = groups
		self.options = options
			
>>>>>>> 616be7d2
	def __add__(self, other):
		''' append the faces and points of the other mesh '''
		if isinstance(other, Web):
			r = Web(
				self.points if self.points is other.points else self.points[:], 
				self.edges[:], 
				self.tracks[:], 
				self.groups if self.groups is other.groups else self.groups[:],
				)
			r.__iadd__(other)
			return r
		else:
			return NotImplemented
			
	def __iadd__(self, other):
		''' append the faces and points of the other mesh '''
		if isinstance(other, Web):
			if self.points is other.points:
				self.edges.extend(other.edges)
			else:
				lp = len(self.points)
				self.points.extend(other.points)
				self.edges.extend(e+lp  for e in other.edges)
			if self.groups is other.groups:
				self.tracks.extend(other.tracks)
			else:
				lt = len(self.groups)
				self.groups.extend(other.groups)
				self.tracks.extend(t+lt   for t in other.tracks)
			return self
		else:
			return NotImplemented
	
	def flip(self):
		''' reverse direction of all edges '''
		return Web(	self.points, 
					typedlist((uvec2(b,a)  for a,b in self.edges), dtype=uvec2), 
					self.tracks, 
					self.groups)
		
	def segmented(self, group=None):
		''' return a copy of the mesh with a group each edge 
		
			if group is specified, it will be the new definition put in each groups
		'''
		return Web(self.points, self.edges,
					typedlist(range(len(self.edges)), dtype='I'),
					[group]*len(self.edges),
					self.options,
					)
		
	# --- mesh optimization ---
	
	def mergepoints(self, merges):
		''' merge points with the merge dictionnary {src index: dst index}
			remaining points are not removed
		'''
		i = 0
		while i < len(self.edges):
			e = self.edges[i]
			self.edges[i] = e = uvec2(
				merges.get(e[0], e[0]),
				merges.get(e[1], e[1]),
				)
			if e[0] == e[1]:
				self.edges.pop(i)
				self.tracks.pop(i)
			else:
				i += 1
	
	def strippoints(self, used=None):
		''' remove points that are used by no edges, return the reindex list.
			if used is provided, these points will be removed without usage verification
			
			return a table of the reindex made
		'''
		if used is None:
			used = [False] * len(self.points)
			for edge in self.edges:
				for p in edge:
					used[p] = True
		self.points = deepcopy(self.points)
		self.edges = deepcopy(self.edges)
		reindex = striplist(self.points, used)
		for i,e in enumerate(self.edges):
			self.edges[i] = uvec2(reindex[e[0]], reindex[e[1]])
		return reindex
		
	# --- verification methods ---
			
	def isline(self):
		''' true if each point is used at most 2 times by edges '''
		reached = typedlist.full(0, len(self.points), 'I')
		for line in self.edges:
			for p in line:	reached[p] += 1
		for r in reached:
			if r > 2:	return False
		return True
	
	def isloop(self):
		''' true if the wire form a loop '''
		return len(self.extremities) == 0
	
	def check(self):
		''' check that the internal data references are good (indices and list lengths) '''
		if not (isinstance(self.points, typedlist) and self.points.dtype == vec3):	raise MeshError("points must be a typedlist(dtype=vec3)")
		if not (isinstance(self.edges, typedlist) and self.edges.dtype == uvec2): 	raise MeshError("edges must be in a typedlist(dtype=uvec2)")
		if not (isinstance(self.tracks, typedlist) and self.tracks.dtype == 'I'): 	raise MeshError("tracks must be in a typedlist(dtype='I')")
		l = len(self.points)
		for line in self.edges:
			for p in line:
				if p >= l:	raise MeshError("some indices are greater than the number of points", line, l)
				if p < 0:	raise MeshError("point indices must be positive", line)
			if line[0] == line[1]:	raise MeshError("some edges use the same point multiple times", line)
		if len(self.edges) != len(self.tracks):	raise MeshError("tracks list doesn't match edge list length")
		if max(self.tracks, default=-1) >= len(self.groups): raise MeshError("some line group indices are greater than the number of groups", max(self.tracks, default=-1), len(self.groups))
		
	# --- extraction methods ---
		
	def extremities(self):
		''' return the points that are used once only (so at wire terminations)
			1D equivalent of Mesh.outlines()
		'''
		extr = set()
		for l in self.edges:
			for p in l:
				if p in extr:	extr.remove(p)
				else:			extr.add(p)
		return extr
	
	def groupextremities(self):
		''' return the extremities of each group.
			1D equivalent of Mesh.groupoutlines()
			
			On a frontier between multiple groups, there is as many points as groups, each associated to a group.
		'''
		indices = typedlist(dtype='I')
		tracks = []
		tmp = {}
		# insert points belonging to different groups
		for i,edge in enumerate(self.edges):
			track = self.tracks[i]
			for p in edge:
				if p in tmp:
					if tmp[p] != track:
						indices.append(p)
						tracks.append(track)
					del tmp[p]
				else:
					tmp[p] = track
		indices.extend(tmp.keys())
		tracks.extend(tmp.values())
		return Wire(self.points, indices, tracks, self.groups)
		
	def frontiers(self, *args):
		''' return a Wire of points that split the given groups appart.
		
			if groups is None, then return the frontiers between any groups
		'''
		if len(args) == 1 and hasattr(args[0], '__iter__'):
			args = args[0]
		groups = set(args)
		indices = typedlist(dtype='I')
		tracks = typedlist(dtype='I')
		couples = OrderedDict()
		belong = {}
		for i,edge in enumerate(self.edges):
			track = self.tracks[i]
			if groups and track not in groups:	continue
			for p in edge:
				if p in belong:
					if belong[p] != track:
						g = edgekey(belong[p],track)
						indices.append(p)
						tracks.append(couples.setdefault(g, len(couples)))
					del belong[p]
				else:
					belong[p] = track
		return Wire(self.points, indices, tracks, list(couples))
		
		
	def group(self, groups):
		''' return a new mesh linked with this one, containing only the faces belonging to the given groups '''
		if isinstance(groups, set):			pass
		elif hasattr(groups, '__iter__'):	groups = set(groups)
		else:								groups = (groups,)
		edges = typedlist(dtype=uvec2)
		tracks = typedlist(dtype='I')
		for f,t in zip(self.edges, self.tracks):
			if t in groups:
				edges.append(f)
				tracks.append(t)
		return Web(self.points, edges, tracks, self.groups)
		
	def islands(self) -> '[Web]':
		''' return the unconnected parts of the mesh as several meshes '''
		conn = Asso(	[(e[0],i)  for i,e in enumerate(self.edges)]
					+	[(e[1],i)  for i,e in enumerate(self.edges)])
		# propagation
		islands = []
		reached = [False] * len(self.edges)	# edges reached
		stack = []
		start = 0
		while True:
			# search start point
			for start in range(start,len(reached)):
				if not reached[start]:
					stack.append(start)
					break
			# end when everything reached
			if not stack:	break
			# propagate
			island = Web(points=self.points, groups=self.groups)
			while stack:
				i = stack.pop()
				if reached[i]:	continue	# make sure this face has not been stacked twice
				reached[i] = True
				island.edges.append(self.edges[i])
				island.tracks.append(self.tracks[i])
				for p in self.edges[i]:
					stack.extend(n	for n in conn[p] if not reached[n])
			islands.append(island)
		return islands
	
	def length(self):
		''' total length of edges '''
		s = 0
		for a,b in lineedges(self):
			s += distance(self.points[a], self.points[b])
		return s
	
	def barycenter(self):
		''' curve barycenter of the mesh '''
		if not self.edges:	return vec3(0)
		acc = vec3(0)
		tot = 0
		for e in self.edges:
			a,b = self.edgepoints(e)
			weight = distance(a,b)
			tot += weight
			acc += weight*(a+b)
		return acc / (2*tot)
	
	def arcs(self):
		''' return the contiguous portions of this web '''
		return [Wire(self.points, typedlist(loop, dtype=uvec2))		for loop in suites(self.edges, oriented=False)]
		
	def edgepoints(self, e):
		if isinstance(e, Integral):	e = self.edges[e]
		return self.points[e[0]], self.points[e[1]]
	
	def edgedirection(self, e):
		if isinstance(e, Integral):	e = self.edges[e]
		return normalize(self.points[e[1]] - self.points[e[0]])
	
	def __repr__(self):
		return '<Web with {} points at 0x{:x}, {} edges>'.format(len(self.points), id(self.points), len(self.edges))
	
	def __str__(self):
		return 'Web(\n  points={},\n  edges={},\n  tracks={},\n  groups={},\n  options={})'.format(
					reprarray(self.points, 'points'),
					reprarray(self.edges, 'edges'),
					reprarray(self.tracks, 'tracks'),
					reprarray(self.groups, 'groups'),
					repr(self.options))
					
	def display(self, scene):		
		points = typedlist(dtype=vec3)
		idents = typedlist(dtype='I')
		edges = []
		frontiers = []
		def usept(pi, ident, used):
			if used[pi] >= 0:	
				return used[pi]
			else:
				used[pi] = i = len(points)
				points.append(self.points[pi])
				idents.append(ident)
				return i
		
		for group in range(len(self.groups)):
			used = [-1]*len(self.points)
			frontier = set()
			for edge,track in zip(self.edges, self.tracks):
				if track != group:	continue
				edges.append((usept(edge[0], track, used), usept(edge[1], track, used)))
				for p in edge:
					if p in frontier:	frontier.remove(p)
					else:				frontier.add(p)
			for p in frontier:
				frontiers.append(used[p])
				
		if not points or not edges:
			return displays.Display()
		
		return displays.WebDisplay(scene,
				npcast(points), 
				npcast(edges),
				frontiers,
				idents,
				color=self.options.get('color'))


def glmarray(array, dtype='f4'):
	''' create a numpy array from a list of glm vec '''
	buff = np.array(glm.array(array), copy=False)
	if buff.dtype == np.float64:	buff = buff.astype(np.float32)
	elif buff.dtype == np.int64:	buff = buff.astype(np.int32)
	return buff

def web(*arg):
	''' Build a web object from supported objects:
	
		:web:               return it with no copy
		:wire:              reference points and generate edge couples
		:primitive:         call its ``.mesh`` method and convert the result to web
		:iterable:          convert each element to web and join them
		:list of vec3:      reference it and generate trivial indices
		:iterable of vec3:  get points and generate trivial indices
	'''
	if not arg:	raise TypeError('web take at least one argument')
	if len(arg) == 1:	arg = arg[0]
	if isinstance(arg, Web):		return arg
	elif isinstance(arg, Wire):	
		return Web(
				arg.points, 
				arg.edges(), 
				arg.tracks[:-1] if arg.tracks else None, 
				groups=arg.groups,
				)
	elif hasattr(arg, 'mesh'):
		return web(arg.mesh())
	elif isinstance(arg, list) and isinstance(arg[0], vec3):
		return Web(arg, [(i,i+1) for i in range(len(arg)-1)])
	elif isinstance(arg, tuple) and isinstance(arg[0], vec3):
		return Web(list(arg), [(i,i+1) for i in range(len(arg)-1)])
	elif hasattr(arg, '__iter__'):
		pool = Web()
		for primitive in arg:
			pool += web(primitive)
		pool.mergeclose()
		return pool
	else:
		raise TypeError('incompatible data type for Web creation')


class Wire(Container):
	''' Line as continuous suite of points 
		Used to borrow reference of points from a mesh by keeping their original indices

		Attributes:
			points:	    points buffer
			indices:	indices of the line's points in the buffer
			tracks:	    group index for each point in indices
						it can be used to associate groups to points or to edges (if to edges, then take care to still have as many track as indices)
			groups:	data associated to each point (or edge)
	'''
	#__slots__ = 'points', 'indices', 'tracks', 'groups'
	
	def __init__(self, points=None, indices=None, tracks=None, groups=None, options=None):
<<<<<<< HEAD
		self.points = ensure_typedlist(points, vec3)
		self.indices = ensure_typedlist(indices or range(len(self.points)), 'I')
		self.tracks = tracks or None
		self.groups = groups or [None]
		self.options = options or {}
=======
		if points is None:	points = []
		if indices is None:	indices = list(range(len(points)))
		if groups is None:	groups = [None]
		if options is None:	options = {}
		self.points = points
		self.indices = indices 
		self.tracks = tracks
		self.groups = groups
		self.options = options
>>>>>>> 616be7d2
	
	def __len__(self):	return len(self.indices)
	def __iter__(self):	return (self.points[i] for i in self.indices)
	def __getitem__(self, i):
		''' return the ith point of the wire, useful to use the wire in a same way as list of points
		
			equivalent to `self.points[self.indices[i]]` 
		'''
		if isinstance(i, Integral):		return self.points[self.indices[i]]
		elif isinstance(i, slice):	return typedlist((self.points[j] for j in self.indices[i]), dtype=vec3)
		else:						raise TypeError('item index must be int or slice')
		
	def flip(self):
		indices = deepcopy(self.indices)
		indices.reverse()
		if self.tracks:
			tracks = deepcopy(self.tracks[:-1])
			tracks.reverse()
			tracks.append(self.tracks[-1])
		else:
			tracks = None
		return Wire(self.points, indices, tracks, self.groups, self.options)
		
	def close(self):
		self.indices.append(self.indices[0])
		if self.tracks:
			self.tracks.append(self.tracks[0])
		return self
		
	def segmented(self, group=None):
		''' return a copy of the mesh with a group each edge 
		
			if group is specified, it will be the new definition put in each groups
		'''
		return Wire(self.points, 
					self.indices,
					typedlist(range(len(self.indices)), dtype='I'),
					[group]*len(self.indices),
					self.options,
					)
	
	def mergeclose(self, limit=None):
		''' merge close points ONLY WHEN they are already linked by an edge.
			the meaning of this method is different than `Web.mergeclose()`
		'''
		if limit is None:	limit = self.precision()
		limit *= limit
		merges = {}
		for i in reversed(range(1, len(self.indices))):
			if distance2(self[i-1], self[i]) <= limit:
				merges[self.indices[i]] = self.indices[i-1]
				self.indices.pop(i)
				if self.tracks:
					self.tracks.pop(i-1)
		if distance2(self[0], self[-1]) < limit:
			merges[self.indices[-1]] = self.indices[0]
			self.indices[-1] = self.indices[0]
			if self.tracks:
				self.tracks[-1] = self.tracks[0]
		return merges
		
	def isvalid(self):
		''' return True if the internal data are consistent '''
		try:				self.check()
		except MeshError:	return False
		else:				return True
	
	def check(self):
		''' raise if the internal data are not consistent '''
		if not (isinstance(self.points, typedlist) and self.points.dtype == vec3):	raise MeshError("points must be a typedlist(dtype=vec3)")
		if not (isinstance(self.indices, typedlist) and self.indices.dtype == 'I'): 	raise MeshError("indices must be a typedlist(dtype='I')")
		if self.tracks and not (isinstance(self.tracks, typedlist) and self.tracks.dtype == 'I'): 	raise MeshError("tracks must be a typedlist(dtype='I')")
		l = len(self.points)
		for i in self.indices:
			if i >= l:	raise MeshError("some indices are greater than the number of points", i, l)
		if self.tracks:
			if len(self.indices) != len(self.tracks):	raise MeshError("tracks list doesn't match indices list length")
			if max(self.tracks) >= len(self.groups):	raise MeshError("some tracks are greater than the number of groups", max(self.tracks), len(self.groups))

	def edge(self, i):
		''' ith edge of the wire '''
		return uvec2(self.indices[i], self.indices[i+1])
	def edges(self):
		''' list of successive edges of the wire '''
		return typedlist((self.edge(i)  for i in range(len(self.indices)-1)), dtype=uvec2)
	
	
	def length(self):
		''' curviform length of the wire (sum of all edges length) '''
		s = 0
		for i in range(1,len(self.indices)):
			s += distance(self[i-1], self[i])
		return s
		
	def barycenter(self):
		''' curve barycenter '''
		if not self.indices:	return vec3(0)
		if len(self.indices) == 1:	return self.points[self.indices[0]]
		acc = vec3(0)
		tot = 0
		for i in range(1,len(self)):
			a,b = self[i-1], self[i]
			weight = distance(a,b)
			tot += weight
			acc += weight*(a+b)
		return acc / (2*tot)
			
		
	def barycenter_points(self):
		''' barycenter of points used '''
		return sum(self.points[i]	for i in self.indices) / len(self.indices)
	
	def vertexnormals(self, loop=False):
		''' return the opposed direction to the curvature in each point 
			this is called normal because it would be the normal to a surface whose section would be that wire
		'''
		normals = typelist.full(vec3(0), len(self.indices))
		for i in range(len(self.indices)):
			a,b,c = self.indices[i-2], self.indices[i-1], self.indices[i]
			normals[i-1] = normalize(normalize(self.points[b]-self.points[a]) + normalize(self.points[b]-self.points[c]))
		self._make_loop_consistency(normals, loop)
		return normals
		
	def tangents(self, loop=False):
		''' return approximated tangents to the curve as if it was a surface section.
			if this is not a loop the result is undefined.
		'''
		tangents = typedlist.full(vec3(0), len(self.indices))
		for i in range(len(self.indices)):
			a,b,c = self.indices[i-2], self.indices[i-1], self.indices[i]
			tangents[i-1] = normalize(cross(self.points[b]-self.points[a], self.points[b]-self.points[c]))
		self._make_loop_consistency(tangents, loop)
		return tangents
	
	def _make_loop_consistency(self, normals, loop):
		l = len(self.indices)
		# make normals consistent if asked
		if loop:
			# get an outermost point as it is always well oriented
			dir = self[l//2] - self[0]	# WARNING: if those two points are too close the computation is misleaded
			i = max(self.indices, key=lambda i: dot(self.points[i], dir))
			# propagation reorient
			# WARNING: if there is a cusp in the curve (2 consecutive segments with opposite directions) the final result can be wrong
			for i in range(i+1, i+l):
				j = i%l
				e = normalize(self[j]-self[j-1])
				if dot(noproject(normals[j],e), noproject(normals[j-1],e)) < 0:
					normals[j] = -normals[j]
		# propagate to borders if not loop
		else:
			normals[0] = normals[1]
			normals[-1] = normals[-2]
		# propagate to erase undefined normals
		for _ in range(2):
			for i in range(l):
				if glm.any(isnan(normals[i])):	
					normals[i] = normals[i-1]
	
	def normal(self):
		''' return an approximated normal to the curve as if it was the outline of a flat surface.
			if this is not a loop the result is undefined.
		'''
		area = vec3(0)
		c = self[0]
		for i in range(len(self)):
			area += cross(self[i]-c, self[i-1]-c)
		return normalize(area)
	
	def __add__(self, other):
		''' append the indices and points of the other wire '''
		if isinstance(other, Wire):
			r = Wire(
				self.points if self.points is other.points else self.points[:], 
				self.indices[:], 
				self.tracks[:] if self.tracks else None, 
				self.groups if self.groups is other.groups else self.groups[:],
				)
			r.__iadd__(other)
			return r
		else:
			return NotImplemented
			
	def __iadd__(self, other):
		''' append the indices and points of the other wire '''
		if isinstance(other, Wire):		
			li = len(self.indices)
			
			if self.points is other.points:
				self.indices.extend(other.indices)
			else:
				lp = len(self.points)
				self.points.extend(other.points)
				self.indices.extend(i+lp  for i in other.indices)
			
			if self.groups is other.groups:
				if self.tracks or other.tracks:
					if not self.tracks:
						self.tracks = typedlist.full(0, li, 'I')
					self.tracks.extend(other.tracks or typedlist.full(0, len(other.indices), 'I'))
			else:
				lg = len(self.groups)
				self.groups.extend(other.groups)
				if not self.tracks:	
					self.tracks = typedlist.full(0, li, 'I')
				if other.tracks:
					self.tracks.extend(track+lg	for track in other.tracks)
				else:
					self.tracks.extend(typedlist.full(lg, len(other.indices), 'I'))
			return self
		else:
			return NotImplemented
		
	def strippoints(self):
		''' remove points that are used by no edge, return the reindex list.
			if used is provided, these points will be removed without usage verification
			
			return a table of the reindex made
		'''
		self.points = typedlist((self.points[i]	for i in self.indices), dtype=vec3)
		self.indices = typedlist(range(len(self.points)), dtype='I')
		if self.points[-1] == self.points[0]:	
			self.points.pop()
			self.indices[-1] = 0
	
	def display(self, scene):
		w = web(self)
		w.options = self.options
		return w.display(scene)
	
	def __repr__(self):
		return '<Wire with {} points at 0x{:x}, {} indices>'.format(len(self.points), id(self.points), len(self.indices))
	
	def __str__(self):
		return 'Wire(\n  points={},\n  indices={},\n  tracks={},\n  groups={})'.format(
					reprarray(self.points, 'points'),
					reprarray(self.indices, 'indices'),
					reprarray(self.tracks, 'tracks') if self.tracks else None,
					repr(self.groups))
					
	#def __repr__(self):
		#return '<Wire at {:x} with {} points, {} faces>'.format(id(self), len(self.points), len(self.faces))

def wire(*arg):
	''' Build a Wire object from the other compatible types.
		Supported types are:
		
		:wire:              return it with no copy
		:web:               find the edges to joint, keep the same point buffer
		:primitive:         call its ``.mesh`` method and convert the result to wire
		:iterable:          convert each element to Wire and joint them
		:list of vec3:      reference it and put trivial indices
		:iterable of vec3:  create internal point list from it, and put trivial indices
	'''
	if not arg:	raise TypeError('web take at least one argument')
	if len(arg) == 1:	arg = arg[0]
	if isinstance(arg, Wire):		return arg
	elif isinstance(arg, Web):
		indices = suites(arg.edges)
		if len(indices) > 1:	raise ValueError('the given web has junctions or is discontinuous')
		return Wire(arg.points, indices[0], groups=[None])	# TODO: find a way to get the groups from the Web edges through suites or not
	elif hasattr(arg, 'mesh'):
		return wire(arg.mesh())
	elif isinstance(arg, list) and isinstance(arg[0], vec3):
		return Wire(arg)
	elif isinstance(arg, tuple) and isinstance(arg[0], vec3):
		return Wire(list(arg))
	elif hasattr(arg, '__iter__'):
		pool = Wire()
		for primitive in arg:
			pool += wire(primitive)
		pool.mergeclose()
		return pool
	else:
		raise TypeError('incompatible data type for Wire creation')
		
# --- common tools ----

class mono(object):
	''' this is a class pretending to be an array
		its __getitem__ and __setitem__ will always answer that its elements are its provided `value`
	'''
	__slots__ = 'value',
	
	def __init__(self, value):
		self.value = value
	def __getitem__(self, index):
		if isinstance(index, Integral):	
			return self.value
		elif isinstance(index, slice):
			return [self.value] * ( (index.stop-index.start) // (index.step or 1) )
	def __setitem__(self, index, value):
		self.value = value
	def __iter__(self):
		while True:
			yield self.value

class jitmap(object):
	''' array like map that supports __getitem__ and __setitem__ '''
	__slots__ = 'func', 'inverse', 'source'	
	def __init__(self, source, func, inverse=None):
		self.func = func
		self.source = source
		self.inverse = inverse
		if not callable(func):		raise TypeError('func must be callable')
		if inverse and not callable(inverse):	raise TypeError('inverse must be callable')
		if not hasattr(source, '__getitem__'):	raise TypeError('source has no __getitem__')
		
	def __getitem__(self, index):
		if isinstance(index, Integral):
			return self.func(self.source[index])
		elif isinstance(index, slice):
			return [func(o)	for o in self.source[index]]
		else:
			raise TypeError('index must be int or slice')
			
	def __setitem__(self, index, value):
		if not self.inverse:
			raise TypeError('inverse function not defined for this jitmap')
		if isinstance(index, Integral):
			self.source[index] = self.inverse(value)
		elif isinstance(index, slice):
			self.source[index] = (self.inverse(o)	for o in value)
			
	def __len__(self):
		return len(self.source)
		
	def __iter__(self):
		return map(self.func, self.source)


# connectivity:
		
def edgekey(a,b):
	''' return a key for a non-directional edge '''
	if a < b:	return (a,b)
	else:		return (b,a)
	
def facekeyo(a,b,c):
	''' return a key for an oriented face '''
	if a < b and b < c:		return (a,b,c)
	elif a < b:				return (c,a,b)
	else:					return (b,c,a)
	
def arrangeface(f, p):
	''' return the face indices rotated the way the `p` is the first one '''
	if   p == f[1]:	return f[1],f[2],f[0]
	elif p == f[2]:	return f[2],f[0],f[1]
	else:			return f
	
def arrangeedge(e, p):
	if p == e[1]:	return e[1], e[0]
	else:			return e

def connpp(ngons):
	''' point to point connectivity 
		input is a list of ngons (tuple of 2 to n indices)
	'''
	conn = {}
	for loop in ngons:
		for i in range(len(loop)):
			for a,b in ((loop[i-1],loop[i]), (loop[i],loop[i-1])):
				if a not in conn:		conn[a] = [b]
				elif b not in conn[a]:	conn[a].append(b)
	return conn
	
def connef(faces):
	''' connectivity dictionnary, from oriented edge to face '''
	conn = {}
	for i,f in enumerate(faces):
		for e in ((f[0],f[1]), (f[1],f[2]), (f[2],f[0])):
			conn[e] = i
	return conn
	
def connpe(edges):
	conn = Asso()
	for i,edge in enumerate(edges):
		for p in edge:
			conn.add(p,i)
	return conn

def connexity(links):
	''' return the number of links referencing each point as a dictionnary {point: num links} '''
	reach = {}
	for l in links:
		for p in l:
			reach[p] = reach.get(p,0) +1
	return reach
		

def lineedges(line, closed=False):
	''' yield the successive couples in line '''
	if isinstance(line, Wire):	
		line = line.indices
	line = iter(line)
	j = first = next(line)
	for i in line:
		yield (j,i)
		j = i
	if closed:	yield (i,first)
	
def line_simplification(web, prec=None):
	''' return a dictionnary of merges to simplify edges when there is points aligned.
	
		This function sort the points to remove on the height of the triangle with adjacent points.
		The returned dictionnary is guaranteed without cycles
	'''
	if not prec:	prec = web.precision()
	pts = web.points
	
	# simplify points when it forms triangles with too small height
	merges = {}
	def process(a,b,c):
		# merge with current merge point if height is not sufficient, use it as new merge point
		height = length(noproject(pts[c]-pts[b], pts[c]-pts[a]))
		if height > prec:
			#scn3D.add(text.Text(pts[b], str(height), 8, (1,0,1), align=('left', 'center')))
			return b
		else:
			merges[b] = a
			return a
	
	for k,line in enumerate(suites(web.edges, oriented=False)):
		s = line[0]
		for i in range(2, len(line)):
			s = process(s, line[i-1], line[i])
		if line[0]==line[-1]: process(s, line[0], line[1])
		
	# remove redundancies in merges (there can't be loops in merges)
	for k,v in merges.items():
		while v in merges and merges[v] != v:
			merges[k] = v = merges[v]
	return merges
	

def suites(lines, oriented=True, cut=True, loop=False):
	''' return a list of the suites that can be formed with lines.
		lines is an iterable of edges
		
		Parameters:
			oriented:      specifies that (a,b) and (c,b) will not be assembled
			cut:           cut suites when they are crossing each others
		
		return a list of the sequences that can be formed
	'''
	lines = list(lines)
	# get contiguous suite of points
	suites = []
	while lines:
		suite = list(lines.pop())
		found = True
		while found:
			found = False
			for i,edge in enumerate(lines):
				if edge[-1] == suite[0]:		suite[0:1] = edge
				elif edge[0] == suite[-1]:		suite[-1:] = edge
				# for unoriented lines
				elif not oriented and edge[0] == suite[0]:		suite[0:1] = reversed(edge)
				elif not oriented and edge[-1] == suite[-1]:	suite[-1:] = reversed(edge)
				else:
					continue
				lines.pop(i)
				found = True
				break
			if loop and suite[-1] == suite[0]:	break
		suites.append(suite)
	# cut at suite intersections (sub suites or crossing suites)
	if cut:
		reach = {}
		for suite in suites:
			for p in suite:
				reach[p] = reach.get(p,0) + 1
		for suite in suites:
			for i in range(1,len(suite)-1):
				if reach[suite[i]] > 1:
					suites.append(suite[i:])
					suite[i+1:] = []
					break
	return suites
	

def distance2_pm(point, mesh) -> '(d, prim)':
	''' squared distance from a point to a mesh
	'''
	if isinstance(mesh, Mesh):
		def analyse():
			for face in mesh.faces:
				f = mesh.facepoints(face)
				n = cross(f[1]-f[0], f[2]-f[0])
				if not n:	continue
				# check if closer to the triangle's edges than to the triangle plane
				plane = True
				for i in range(3):
					d = f[i-1]-f[i-2]
					if dot(cross(n, d), point-f[i-2]) < 0:
						x = dot(point-f[i-2], d) / length2(d)
						# check if closer to the edge points than to the edge axis
						if x < 0:	yield distance2(point, f[i-2]), face[i-2]
						elif x > 1:	yield distance2(point, f[i-1]), face[i-1]
						else:		yield length2(noproject(point - f[i-2], d)), (face[i-2], face[i-1])
						plane = False
						break
				if plane:
					yield dot(point-f[0], n) **2 / length2(n), face
	elif isinstance(mesh, (Web,Wire)):
		def analyse():
			if isinstance(mesh, Web):	edges = mesh.edges
			else:						edges = mesh.edges()
			for edge in edges:
				e = mesh.edgepoints(edge)
				d = e[1]-e[0]
				x = dot(point - e[0], d) / length2(d)
				# check if closer to the edge points than to the edge axis
				if x < 0:	yield distance2(point, e[0]), e[0]
				elif x > 1:	yield distance2(point, e[1]), e[1]
				else:		yield length2(noproject(point - e[0], d)), e
	elif isinstance(mesh, vec3):
		return distance2(point, mesh), 0
	else:
		raise TypeError('cannot evaluate distance from vec3 to {}'.format(type(mesh)))
	return min(analyse(), key=lambda t:t[0])
	
	
def distance2_pm(point, mesh) -> '(d, prim)':
	''' squared distance from a point to a mesh
	'''
	score = inf
	best = None
	if isinstance(mesh, Mesh):
		for face in mesh.faces:
			f = mesh.facepoints(face)
			n = cross(f[1]-f[0], f[2]-f[0])
			if not n:	continue
			# check if closer to the triangle's edges than to the triangle plane
			plane = True
			for i in range(3):
				d = f[i-1]-f[i-2]
				if dot(cross(n, d), point-f[i-2]) < 0:
					x = dot(point-f[i-2], d) / length2(d)
					# check if closer to the edge points than to the edge axis
					if x < 0:	dist, candidate = distance2(point, f[i-2]), face[i-2]
					elif x > 1:	dist, candidate = distance2(point, f[i-1]), face[i-1]
					else:		dist, candidate = length2(noproject(point - f[i-2], d)), (face[i-2], face[i-1])
					plane = False
					break
			if plane:
				dist, candidate = dot(point-f[0], n) **2 / length2(n), face
			if dist < score:
				best, score = candidate, dist
	elif isinstance(mesh, (Web,Wire)):
		if isinstance(mesh, Web):	edges = mesh.edges
		else:						edges = mesh.edges()
		for edge in edges:
			e = mesh.edgepoints(edge)
			d = e[1]-e[0]
			x = dot(point - e[0], d) / length2(d)
			# check if closer to the edge points than to the edge axis
			if x < 0:	dist, candidate = distance2(point, e[0]), edge[0]
			elif x > 1:	dist, candidate = distance2(point, e[1]), edge[1]
			else:		dist, candidate = length2(noproject(point - e[0], d)), edge
			if dist < score:
				best, score = candidate, dist
	elif isinstance(mesh, vec3):
		return distance2(point, mesh), 0
	else:
		raise TypeError('cannot evaluate distance from vec3 to {}'.format(type(mesh)))
	return score, best

def mesh_distance(m0, m1) -> '(d, prim0, prim1)':
	''' minimal distance between elements of meshes 
	
		The result is a tuple `(distance, primitive from m0, primitive from m1)`.
		`primitive` can be:
		
			:int:				index of the closest point
			:(int,int):			indices of the closest edge
			:(int,int,int): 	indices of the closest triangle
	'''
	# compute distance from each points of m to o
	def analyse(m, o):
		# get an iterator over actually used points only
		if isinstance(m, Mesh):
			usage = [False]*len(m.points)
			for f in m.faces:
				for p in f:	usage[p] = True
			it = (i for i,u in enumerate(usage) if u)
		elif isinstance(m, Web):
			usage = [False]*len(m.points)
			for e in m.edges:
				for p in e:	usage[p] = True
			it = (i for i,u in enumerate(usage) if u)
		elif isinstance(m, Wire):
			it = m.indices
		elif isinstance(m, vec3):
			return (*distance2_pm(m, o), 0)
		# comfront to the mesh
		return min((
				(*distance2_pm(m.points[i], o), i)
				for i in it), 
				key=lambda t:t[0])
	# symetrical evaluation
	d0 = analyse(m0, m1)
	d1 = analyse(m1, m0)
	if d0[0] < d1[0]:	return (sqrt(d0[0]), d0[2], d0[1])
	else:				return (sqrt(d1[0]), d1[1], d1[2])
	
		

def mktri(mesh, pts, track=0):
	''' append a triangle '''
	mesh.faces.append(pts)
	mesh.tracks.append(track)

def mkquad(mesh, pts, track=0):
	''' append a quad, choosing the best diagonal '''
	if (	distance(mesh.points[pts[0]], mesh.points[pts[2]]) 
		<=	distance(mesh.points[pts[1]], mesh.points[pts[3]]) ):
		mesh.faces.append((pts[:-1]))
		mesh.faces.append((pts[3], pts[0], pts[2]))
	else:
		mesh.faces.append((pts[0], pts[1], pts[3]))
		mesh.faces.append((pts[2], pts[3], pts[1]))
	mesh.tracks.append(track)
	mesh.tracks.append(track)
<|MERGE_RESOLUTION|>--- conflicted
+++ resolved
@@ -212,24 +212,11 @@
 	# --- standard point container methods ---
 	
 	def __init__(self, points=None, faces=None, tracks=None, groups=None, options=None):
-<<<<<<< HEAD
 		self.points = ensure_typedlist(points, vec3)
 		self.faces = ensure_typedlist(faces, uvec3)
-		self.tracks = ensure_typedlist(tracks or typedlist.full(0, len(self.faces), 'I'), 'I')
+		self.tracks = ensure_typedlist(tracks if tracks is not None else typedlist.full(0, len(self.faces), 'I'), 'I')
 		self.groups = groups or [None] * (max(self.tracks, default=-1)+1)
 		self.options = options or {}
-=======
-		if points is None:	points = []
-		if faces is None:	faces = []
-		if tracks is None:	tracks = [0] * len(faces)
-		if groups is None:	groups = [None] * (max(tracks, default=-1)+1)
-		if options is None:	options = {}
-		self.points = points
-		self.faces = faces
-		self.tracks = tracks
-		self.groups = groups
-		self.options = options
->>>>>>> 616be7d2
 	
 	def __add__(self, other):
 		''' append the faces and points of the other mesh '''
@@ -941,26 +928,12 @@
 	# --- standard point container methods ---
 	
 	def __init__(self, points=None, edges=None, tracks=None, groups=None, options=None):
-<<<<<<< HEAD
 		self.points = ensure_typedlist(points, vec3)
 		self.edges = ensure_typedlist(edges, uvec2)
 		self.tracks = ensure_typedlist(tracks or typedlist.full(0, len(self.edges), 'I'), 'I')
 		self.groups = groups or [None] * (max(self.tracks, default=-1)+1)
 		self.options = options or {}
 		
-=======
-		if points is None:	points = []
-		if edges is None:	edges = []
-		if tracks is None:	tracks = [0] * len(edges)
-		if groups is None:	groups = [None] * (max(tracks, default=-1)+1)
-		if options is None:	options = {}
-		self.points = points
-		self.edges = edges
-		self.tracks = tracks
-		self.groups = groups
-		self.options = options
-			
->>>>>>> 616be7d2
 	def __add__(self, other):
 		''' append the faces and points of the other mesh '''
 		if isinstance(other, Web):
@@ -1321,23 +1294,11 @@
 	#__slots__ = 'points', 'indices', 'tracks', 'groups'
 	
 	def __init__(self, points=None, indices=None, tracks=None, groups=None, options=None):
-<<<<<<< HEAD
 		self.points = ensure_typedlist(points, vec3)
-		self.indices = ensure_typedlist(indices or range(len(self.points)), 'I')
+		self.indices = ensure_typedlist(indices if indices is not None else range(len(self.points)), 'I')
 		self.tracks = tracks or None
 		self.groups = groups or [None]
 		self.options = options or {}
-=======
-		if points is None:	points = []
-		if indices is None:	indices = list(range(len(points)))
-		if groups is None:	groups = [None]
-		if options is None:	options = {}
-		self.points = points
-		self.indices = indices 
-		self.tracks = tracks
-		self.groups = groups
-		self.options = options
->>>>>>> 616be7d2
 	
 	def __len__(self):	return len(self.indices)
 	def __iter__(self):	return (self.points[i] for i in self.indices)
