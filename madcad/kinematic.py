# This file is part of pymadcad,  distributed under license LGPL v3

''' This module defines the types and functions for kinematic manimulation and computation.

	
	A Kinematic is a conceptual approach of mechanisms. It sort parts in several groups with the same movement (so in a solid, the solids are all bound together), and it links the defined solids by joints corresponding to the constraints each solid put to the other solids in the joint. 
	That way no matter what are the parts, and what are their shape, even whan surfaces links the solids - the solid always have the same movements when there is the same joints between them.

	So to analyse a mechanisme we look at its kinematic. And that can be done prior or after the part design as it is independant.
	
	A kinematic in itself is a set of solids, observing movement relations. Those are modeled across the following classes: ``Solid`` and ``Kinematic``.
	
	Solids are considered to be undeformable, this allows the to use the Screw theory to represent the force and movement variables (see https://en.wikipedia.org/wiki/Screw_theory). 
	In this module, screws are called ``Screw``.
	
	.. tip::
		In case of undeformable solids, torsors makes possible to represent both the translative and rotative part of each movement aspect, independently from the point in the solid.
'''

from copy import copy, deepcopy
import numpy.core as np
import moderngl as mgl
from PyQt5.QtCore import Qt, QEvent	

from .common import ressourcedir
from .mathutils import *
from .mesh import Mesh, Web, Wire, striplist, distance2_pm, typedlist_to_numpy
from . import settings
from . import constraints
from . import text
from . import rendering
from . import nprint
from .displays import BoxDisplay

__all__ = ['Screw', 'comomentum', 'Pressure', 'Solid', 'Kinematic', 'Kinemanip', 'solvekin',
			 'Scheme', 'WireDisplay',
			]


class Screw(object):
	''' a 3D torsor aka Screw aka Wrench aka Twist - is a mathematical object defined as follow:
		  * a resulting vector R
		  * a momentum vector field M
		  the momentum is a function of space, satisfying the relationship:
			M(A) = M(B) + cross(R, A-B)
		
		therefore it is possible to represent a localized torsor such as:
		  * R = resulting
		  * M = momentum vector at position P
		  * P = position at which M takes the current value
		
		torsor are usefull for generalized solid mechanics to handle multiple variables of the same nature:
		  * force torsor:	
			  Screw(force, torque, pos)
		  * velocity (aka kinematic) torsor:
			  Screw(rotation, velocity, pos)
		  * kinetic (inertia) torsor:
			  Screw(linear movement quantity, rotational movement quantity, pos)
			
		  all these torsors makes it possible to represent all these values independently from expression location
		  
		  
		Attributes:
			resulting (vec3): 
			momentum (vec3):
			position (vec3):
	'''
	__slots__ = ('resulting', 'momentum', 'position')
	def __init__(self, resulting=None, momentum=None, position=None):
		self.resulting, self.momentum, self.position = resulting or vec3(0), momentum or vec3(0), position or vec3(0)
	def locate(self, pt) -> 'Screw':
		''' gets the same torsor, but expressed for an other location '''
		return Screw(self.resulting, self.momentum + cross(self.resulting, pt-self.position), pt)
	
	def transform(self, mat) -> 'Screw':
		''' changes the torsor from coordinate system '''
		if isinstance(mat, mat4):
			rot, trans = mat3(mat), vec3(mat[3])
		elif isinstance(mat, mat3):
			rot, trans = mat, 0
		elif isinstance(mat, quat):
			rot, trans = mat, 0
		elif isinstance(mat, vec3):
			rot, trans = 1, mat
		else:
			raise TypeError('Screw.transform() expect mat4, mat3 or vec3')
		return Screw(rot*self.resulting, rot*self.momentum, rot*self.position + trans)
	
	def __add__(self, other):
		if other.position != self.position:		other = other.locate(self.position)
		return Screw(self.resulting+other.resulting, self.momentum+other.momentum, self.position)
	
	def __sub__(self, other):
		if other.position != self.position:		other = other.locate(self.position)
		return Screw(self.resulting-other.resulting, self.momentum-other.momentum, self.position)
	
	def __neg__(self):
		return Screw(-self.resulting, -self.momentum, self.position)
	
	def __mul__(self, x):
		return Screw(x*self.resulting, x*self.momentum, self.position)
	
	def __div__(self, x):
		return Screw(self.resulting/x, self.momentum/x, self.position)
		
	def __repr__(self):
		return '{}(\n\t{}, \n\t{}, \n\t{})'.format(self.__class__.__name__, repr(self.resulting), repr(self.momentum), repr(self.position))

def comomentum(t1, t2):
	''' comomentum of screws:   `dot(M1, R2)  +  dot(M2, R1)`
		
		the result is independent of torsors location
	'''
	t2 = t2.locate(t1.position)
	return dot(t1.momentum, t2.resulting) + dot(t2.momentum, t1.resulting)


class Solid:
	''' Solid for kinematic definition, used as variable by the kinematic solver
	
		A Solid is also a way to group objects and move it anywere without modifying them, as the objects contained in a solid are considered to be in solid local coordinates.
		A Solid is just like a dictionnary with a pose.
	
		Attributes:
			orientation (quat):  rotation from local to world space
			position (vec3):     displacement from local to world
			content (dict/list):      objects to display using the solid's pose
			name (str):          optional name to display on the scheme
			
		Example:
			
			>>> mypart = icosphere(vec3(0), 1)
			>>> s = Solid(part=mypart, anything=vec3(0))   # create a solid with whatever inside
			
			>>> s.transform(vec3(1,2,3))   # make a new translated solid, keeping the same content without copy
			
<<<<<<< HEAD
			>>> # put any content in it
			>>> s['content']
=======
			>>> # put any content is in a dict
			>>> s['part']
>>>>>>> a7c1cbea
			<Mesh ...>
			>>> s['whatever'] = vec3(5,2,1)
	'''
	def __init__(self, pose=None, **content):
		if isinstance(pose, tuple):
			self.position = pose[0]
			self.orientation = quat(pose[1])
		elif isinstance(pose, mat4):
			self.position = pose[3].xyz
			self.orientation = quat(mat3(pose))
		else:
			self.position = vec3(0)
			self.orientation = quat()
		self.content = content
	
	# solver variable definition
	slvvars = 'position', 'orientation',
	
	@property
	def pose(self) -> 'mat4':
		''' transformation from local to global space, 
			therefore containing the translation and rotation from the global origin 
		'''
		return transform(self.position, self.orientation)
		
	@pose.setter
	def pose(self, mat):
		self.position = vec3(mat[3])
		self.orientation = quat_cast(mat3(mat))
		
	def __copy__(self):
		s = Solid()
		s.position = copy(self.position)
		s.orientation = copy(self.orientation)
		s.content = self.content
		return s
	
	def transform(self, trans) -> 'Solid':
		''' displace the solid by the transformation '''
		s = copy(self)
		if isinstance(trans, mat4):
			rot, trans = quat_cast(mat3(trans)), vec3(trans[3])
		elif isinstance(trans, mat3):
			rot, trans = quat_cast(trans), 0
		elif isinstance(trans, quat):
			rot, trans = trans, 0
		elif isinstance(trans, vec3):
			rot, trans = 1, trans
		else:
			raise TypeError('Screw.transform() expect mat4, mat3 or vec3')
		s.orientation = rot*self.orientation
		s.position = trans + rot*self.position
		return s
	
	def place(self, *args, **kwargs) -> 'Solid': 
		''' strictly equivalent to `self.pose = placement(...)`, see `placement` for parameters specifications. '''
		s = copy(self)
		s.pose = placement(*args, **kwargs)
		return s
		

	# convenient content access
	def __getitem__(self, key):
		''' shorthand to `self.content` '''
		return self.content[key]
		
	def __setitem__(self, key, value):
		''' shorthand to `self.content` '''
		self.content[key] = value
	
	def add(self, value):
		''' add an item in self.content, a key is automatically created for it and is returned '''
		key = next(i 	for i in range(len(self.content)+1)	
						if i not in self.content	)
		self.content[key] = value
		return key
	
	def set(self, **objs):
		''' contenient method to set many elements in one call.
			equivalent to `self.content.update(objs)`
		'''
		self.content.update(objs)
		return self
	
	
	class display(rendering.Group):
		''' movable `Group` for the rendering pipeline '''
		def __init__(self, scene, solid):
			super().__init__(scene, solid.content)
			self.solid = solid
			self.apply_pose()
		
		def update(self, scene, solid):
			if not isinstance(solid, Solid):	return
			super().update(scene, solid.content)
			self.solid = solid
			self.apply_pose()
			return True
				
		def control(self, view, key, sub, evt):
			if not view.scene.options['lock_solids'] and evt.type() == QEvent.MouseButtonPress and evt.button() == Qt.LeftButton:
				evt.accept()
				start = view.ptat(view.somenear(evt.pos()))
				offset = self.solid.position - affineInverse(mat4(self.world)) * start
				view.tool.append(rendering.Tool(self.move, view, start, offset))
				
		def move(self, dispatcher, view, pt, offset):
			moved = False
			while True:
				evt = yield
				
				if evt.type() == QEvent.MouseMove:
					evt.accept()
					moved = True
					world = mat4(self.world)
					pt = affineInverse(world) * view.ptfrom(evt.pos(), world * pt)
					self.solid.position = pt + offset
					self.apply_pose()
					view.update()
				
				if evt.type() == QEvent.MouseButtonRelease and evt.button() == Qt.LeftButton:
					if moved:	evt.accept()
					break
						
		def apply_pose(self):
			self.pose = fmat4(self.solid.pose)
			
			

def placement(*pairs, precision=1e-3):
	''' return a transformation matrix that solved the placement constraints given by the surface pairs
	
		Parameters:
		
			pairs:	a list of pairs to convert to kinematic joints
					
					- items can be couples of surfaces to convert to joints using `guessjoint`
					- tuples (joint_type, a, b)  to build joints `joint_type(solida, solidb, a, b)`
			
			precision: surface guessing and kinematic solving precision (distance)
		
		each pair define a joint between the two assumed solids (a solid for the left members of the pairs, and a solid for the right members of the pairs). placement will return the pose of the first relatively to the second, satisfying the constraints.
		
		Example:
		
			>>> # get the transformation for the pose
			>>> pose = placement(
			...		(screw['part'].group(0), other['part'].group(44)),  # two cylinder surfaces: Gliding joint
			...		(screw['part'].group(4), other['part'].group(25)),    # two planar surfaces: Planar joint
			...		)  # solve everything to get solid's pose
			>>> # apply the transformation to the solid
			>>> screw.pose = pose
			
			>>> # or
			>>> screw.place(
			...		(screw['part'].group(0), other['part'].group(44)),
			...		(screw['part'].group(4), other['part'].group(25)),
			...		)
			
			>>> screw.place(
			...		(Pivot, screw['axis'], other['screw_place']),
			...		)
	'''
	from .reverse import guessjoint
	
	a, b = Solid(), Solid()
	joints = []
	for pair in pairs:
		if len(pair) == 2:		joints.append(guessjoint(a, b, *pair, precision*0.25))
		elif len(pair) == 3:	joints.append(pair[0](a, b, *pair[1:]))
		else:
			raise TypeError('incorrect pair definition', pair)
	solvekin(joints, fixed=[b], precision=precision, maxiter=1000)
	return a.pose

	
def convexhull(pts):
	import scipy.spatial
	if len(pts) == 3:
		return Mesh(pts, [(0,1,2),(0,2,1)])
	elif len(pts) > 3:
		hull = scipy.spatial.ConvexHull(typedlist_to_numpy(pts, 'f8'))
		m = Mesh(pts, hull.simplices.tolist())
		return m
	else:
		return Mesh(pts)

			
def extract_used(obj):
	if isinstance(obj, Mesh):	links = obj.faces
	elif isinstance(obj, Web):	links = obj.edges
	elif isinstance(obj, Wire):	links = [obj.indices]
	else:
		raise TypeError('obj must be a mesh of any kind')
	
	return striplist(obj.points[:], links)[0]

	
def explode_offsets(solids) -> '[(solid_index, parent_index, offset, barycenter)]':
	''' build a graph of connected objects, ready to create an exploded view or any assembly animation.
		See `explode()` for an example. The exploded view is computed using the meshes contained in the given solids, so make sure there everything you want in their content.
	
		Complexity is `O(m * n)` where m = total number of points in all meshes, n = number of solids
		
		NOTE:
			
			Despite the hope that this function will be helpful, it's (for computational cost reasons) not a perfect algorithm for complex assemblies (the example above is at the limit of a simple one). The current algorithm will work fine for any simple enough assembly but may return unexpected results for more complexe ones.
		
	'''
	import scipy.spatial.qhull
	# build convex hulls
	points = [[] for s in solids]
	# recursively search for meshes in solids
	def process(i, solid):
		if hasattr(solid.content, 'values'):	it = solid.content.values()
		else:									it = solid.content
		for obj in solid.content.values():
			if isinstance(obj, Solid):
				process(i, obj)
			elif isinstance(obj, (Mesh,Web,Wire)):
				try:
					points[i].extend(extract_used(convexhull(extract_used(obj)).transform(solid.pose)))
				except scipy.spatial.qhull.QhullError:
					continue
			
	for i,solid in enumerate(solids):
		process(i,solid)
	
	# create convex hulls and prepare for parenting
	hulls = [convexhull(pts).orient()  for pts in points]
	boxes = [hull.box()  for hull in hulls]
	normals = [hull.vertexnormals()  for hull in hulls]
	barycenters = [hull.barycenter()  for hull in hulls]
	
	scores = [inf] * len(solids)
	parents = [None] * len(solids)
	offsets = [vec3(0)] * len(solids)
	
	# build a graph of connected things (distance from center to convex hulls)
	for i in range(len(solids)):
		center = barycenters[i]	
		for j in range(len(solids)):
			if i == j:
				continue
			
			# case of non-connection, the link won't appear in the graph
			if boxes[i].intersection(boxes[j]).isempty():
				continue
			
			# the parent is always the biggest of the two, this also breaks any possible parenting cycle
			if length2(boxes[i].width) > length2(boxes[j].width):
				continue
			
			# select the shortest link
			d, prim = distance2_pm(center, hulls[j])
			
			if d < scores[i]:
				# take j as new parent for i
				scores[i] = d
				parents[i] = j
				
				# get the associated displacement vector
				pts = hulls[j].points
				if isinstance(prim, int):
					normal = normals[j][prim]
					offsets[i] = center - pts[prim]
				elif len(prim) == 2:
					normal = normals[j][prim[0]] + normals[j][prim[1]]
					offsets[i] = noproject(center - pts[prim[0]],  
										pts[prim[0]]-pts[prim[1]])
				elif len(prim) == 3:
					normal = cross(pts[prim[1]]-pts[prim[0]], pts[prim[2]]-pts[prim[0]])
					offsets[i] = project(center - pts[prim[0]],  normal)
				else:
					raise AssertionError('prim should be an index for  point, face, triangle')
				if dot(offsets[i], normal) < 0:
					offsets[i] = -offsets[i]
	
	# resolve dependencies to output the offsets in the resolution order
	order = []
	reached = [False] * len(solids)
	i = 0
	while i < len(solids):
		if not reached[i]:
			j = i
			chain = []
			while not (j is None or reached[j]):
				reached[j] = True
				chain.append(j)
				j = parents[j]
			order.extend(reversed(chain))
		i += 1
	
	# move more parents that have children on their way out				
	blob = [deepcopy(box) 	for box in boxes]
	for i in reversed(range(len(solids))):
		j = parents[i]
		if j and length2(offsets[i]):
			offsets[i] *= (1 
							+ 0.5* length(blob[i].width) / length(offsets[i]) 
							- dot(blob[i].center - barycenters[i], offsets[i]) / length2(offsets[i])
							)
			blob[j].union_update(blob[i].transform(offsets[i]))
								
	return [(i, parents[i], offsets[i], barycenters[i])  for i in order]
			
	
def explode(solids, factor=1, offsets=None) -> '(solids:list, graph:Mesh)':
	''' move the given solids away from each other in the way of an exploded view.
		makes easier to seen the details of an assembly . See `explode_offsets` for the algorithm
		
		Parameters:
			
			solids:		a list of solids (copies of each will be made before displacing)
			factor:		displacement factor, 0 for no displacement, 1 for normal displacement
			offsets:	if given, must be the result of `explode_offsets(solids)`
		
		Example:
		
			>>> # pick some raw model and separate parts
			>>> imported = read(folder+'/some_assembly.stl')
			>>> imported.mergeclose()
			>>> parts = []
			>>> for part in imported.islands():
			...     part.strippoints()
			...     parts.append(Solid(part=segmentation(part)))
			... 
			>>> # explode the assembly to look into it
			>>> exploded = explode(parts)
		
	'''
	solids = [copy(solid)  for solid in solids]
	if not offsets:
		offsets = explode_offsets(solids)
	
	graph = Web(groups=[None])
	shifts = [	(solids[solid].position - solids[parent].position)
				if parent else vec3(0)
				for solid, parent, offset, center in offsets]
	for solid, parent, offset, center in offsets:
		if parent:
			solids[solid].position = solids[parent].position + shifts[solid] + offset * factor
			
			graph.edges.append((len(graph.points), len(graph.points)+1))
			graph.tracks.append(0)
			graph.points.append(solids[parent].position + shifts[solid] + center)
			graph.points.append(solids[solid].position + center)
			
	return [solids, graph]


		
	


def solvekin(joints, fixed=(), precision=1e-4, maxiter=None, damping=1):
	''' solver for kinematic joint constraints.
	
		Unlike ``solve``, the present solver is dedicated to kinematic usage (and far more efficient and precise). It doesn't rely on variables as defined by solve, but instead use Solids as constraints.
	'''
	# register solids and corrections
	solids = []		# list of solids found
	register = {}	# solid index indexed by their id()
	counts = []		# correction count for each solid
	indices = []	# solid index for each successive corrections
	if not isinstance(fixed, set):
		fixed = set(id(solid) for solid in fixed)
	for joint in joints:
		for solid in joint.solids:
			if id(solid) in fixed:
				indices.append(-1)
			else:
				if id(solid) not in register:
					register[id(solid)] = i = len(register)
					solids.append(solid)
					counts.append(0)
				else:	
					i = register[id(solid)]
				counts[i] += 1
				indices.append(i)
	
	corr = [[] for i in range(len(solids))]
	corrmax = inf
	itercount = 0
	while corrmax > precision**2:
		if maxiter and maxiter <= itercount:
			raise constraints.SolveError('maximum iteration count reached with no solution found, err='+str(sqrt(corrmax)))
		
		for c in corr:
			c.clear()
		corrmax = 0
		# collect corrections
		i = 0
		for joint in joints:
			for action in joint.corrections():
				if indices[i] >= 0:
					corr[indices[i]].append(action)
				i += 1
		for solid,corrections in zip(solids, corr):
			# corrections are displacement torsors, (similar to kinematic torsor) therefore the translation is the momentum and the rotation is the resulting
			l = len(corrections)
			v = vec3(0)
			w = vec3(0)
			center = vec3(0)
			
			'''
			# displacement based correction:  the correction torsor is assimilated to Velocity torsor
			# rotation center is determined by the center of correction applications points
			# displacement is the average of correction displacements
			for c in corrections:
				#c.momentum, c.resulting = c.resulting, c.momentum
			
				v += c.momentum
				center += c.position
			v /= l
			center /= l
			# rotation is the average of correction rotations and rotation requested by displacement differences to the average displacement
			for c in corrections:
				r = length(c.position-center) + 1e-15
				induced = cross(c.momentum-v, c.position-center) / r**2
				lind = length(induced)
				if lind > 1:	induced /= lind
				w += c.resulting - induced
				corrmax = max(corrmax, length(c.momentum), length(c.resulting)*r)
			w /= 2*l
			'''
			
			# force based correction: the correction torsor is assimilated to Force torsor
			for c in corrections:
				center += c.position
			center /= l
			rmax = max(length2(c.position-center)	for c in corrections)
			
			for c in corrections:
				v += c.resulting
				w += c.momentum 	
				# momentum evaluation must take care that the part size can vary a lot, therefore it's reduces by the maximum squared radius
				r = length2(c.position-center) # radius, to evaluate rotation impact geometry shape
				if rmax:
					# there is a coef on w because that correction component is adding energy
					w += 0.25 * cross(c.resulting, center-c.position) / rmax
				corrmax = max(corrmax, length2(c.resulting), length2(c.momentum)*r)
			
			v /= l*2
			w /= l*2
			
			if length2(w) > 0.25**2:
				w /= length(w)*4
			
			solid.position += v*damping
			if length2(w):
				solid.orientation = angleAxis(length(w)*damping, normalize(w)) * solid.orientation
		
		itercount += 1

def isjoint(obj):
	''' return True if obj is considered to be a kinematic joint object '''
	return hasattr(obj, 'solids') and hasattr(obj, 'corrections')

class Joint:
	''' possible base class for a joint, providing some default implementations '''
	class display(rendering.Display):
		def __init__(self, scene, joint):
			self.schemes = [scene.display(joint.scheme(s, 1, joint.position[i]))
							for i,s in enumerate(joint.solids)]
			self.joint = joint
		
		def updateposes(self, view):
			''' update the pose of sub displays using their solid's pose '''
			for sch, solid, pos in zip(self.schemes, self.joint.solids, self.joint.position):
				pos = fvec3(pos)
				m = self.world * fmat4(solid.pose)
				d = (view.uniforms['view'] * m * fvec4(fvec3(pos),1)).z * 30/view.height()
				sch.world = m * translate(scale(translate(fmat4(1), pos), fvec3(d)), -pos)
		
		def stack(self, scene):
			yield ((), 'screen', -1, self.updateposes)
			for i,scheme in enumerate(self.schemes):
				for sub,target,priority,func in scheme.stack(scene):
					yield ((i, *sub), target, priority, func)
		
		def __getitem__(self, sub):
			return self.schemes[sub]
			
		def __iter__(self):
			return iter(self.schemes)


class Kinematic:
	''' Holds a kinematic definition, and methods to use it
		The solid objects used are considered as variables and are modified inplace by methods, and can be modified at any time by outer functions
		The joints are not modified in any case (and must not be modified while a Kinematic is using it)
		
		Attributes:
			joints:		the joints constraints
			solids:		all the solids the joint applys on, and eventually more
			fixed:		the root solids that is considered to be fixed to the ground
	'''
	def __init__(self, joints, fixed=(), solids=None):
		self.joints = joints
		self.solids = solids or getsolids(joints)
		if isinstance(joints, set):	self.fixed = fixed
		else:						self.fixed = set(id(solid) for solid in fixed)
		self.options = {}
		
	def solve(self, *args, **kwargs):
		''' move the solids to satisfy the joint constraints. This is using `solvekin()` '''
		return solvekin(self.joints, self.fixed, *args, **kwargs)
	
	def forces(self, applied) -> '[junction forces], [solid resulting]':
		''' return the forces in each junction and the resulting on each solid, induces by the given applied forces '''
		indev
	def jacobian(self):
		''' return the numerical jacobian for the current kinematic position '''
		indev
	def path(self, func:'f(t)', pts) -> '[Wire]':
		''' path followed by points when the kinematic is moved by the function
			function must assign a reproductible pose to the solids, it takes one variable (usally the animation time step)
		'''
		indev
	
	@property
	def pose(self) -> '[mat4]':
		''' the pose matrices of each solid in the same order as ` self.solids` '''
		return [solid.pose 	for solid in self.solids]
	@pose.setter
	def pose(self, value):
		for solid,pose in zip(self.solids, pose):
			solid.position = vec3(pose[3])
			solid.orientation = quat_cast(mat3(pose))
			
	def __copy__(self):
		''' return a new Kinematic with copies of the solids '''
		memo = {id(s): copy(s)  for s in self.solids}
		joints = []
		for joint in self.joints:
			newjoint = copy(joint)
			newjoint.solids = [memo[id(s)]  for s in joint.solids]
			joints.append(newjoint)
		
		return Kinematic(
					joints, 
					set(id(memo[i])  for i in self.fixed), 
					[memo[id(s)]  for s in self.solids],
					)
	
	def __add__(self, other):
		''' concatenate the two kinematics in a new one '''
		return Kinematic(self.joints+other.joints, self.fixed|other.fixed, self.solids+other.solids)
		
	def __iadd__(self, other):
		''' append the soldids of the other kinematic '''
		self.joints.extend(other.joints)
		self.solids.extend(other.solids)
		self.fixed.update(other.fixed)
		return self
	
	def itransform(self, transform):
		''' move all solids of the given transform '''
		for solid in self.solids:
			solid.itransform(transform)
	def transform(self, transform):
		''' copy all solids and transform all solids '''
		new = copy(self)
		new.itransform(transform)
		return new
		
	def graph(self) -> 'Graph':
		''' graph representing solid as nodes and joints as bidirectional links '''
		indev
	def display(self, scene):
		''' renderer for kinematic manipulation, linked to the current object '''
		return Kinemanip(scene, self)

def getsolids(joints):
	''' return a list of the solids used by the given joints '''
	solids = []
	known = set()
	for joint in joints:
		for solid in joint.solids:
			if id(solid) not in known:
				solids.append(solid)
				known.add(id(solid))
	return solids

class Pressure:
	''' Represent a mechanical pressure repartition on a surface
		equivalent of a Screw but with space repartition
	'''
	def __init__(self, surface: 'Mesh', values: '[float]'):
		self.surface = surface
		self.values = values
	@classmethod
	def fromtorsor(cls, surface, torsor):
		indev
	@classmethod
	def fromfield(cls, surface, func):
		indev
	def torsor(self, point) -> Screw:
		indev
	
	def __add__(self, other):
		assert len(other.surface.points) == len(self.surface.points), 'surface point numbers must match'
		indev
	
	def display(self, scene):
		''' surface rendering with coloration in function of pressure '''
		indev

class Graph:
	''' 
		nodes: list or dict		- a node is any python object
		links: [int] or [key]	- a link is a triplet (start node, end node, info) 
	'''
	def __init__(self, nodes, links):
		self.nodes = nodes
		self.links = links
	def cycles(self) -> '[cycle]':
		''' yield all the possible cycles in the graph '''
		indev
	def connexes(self, nodes=None) -> '[Graph]':
		''' list of connex subgraphs
			if nodes is provided, only the subgraphs containing nodes present in this list will be returned 
		'''
		indev
	def reach(self, node: int, walk:'callable'=None) -> '{node index: custom}':
		''' return a set of node indices that can be reached starting from the given node
			if walk is given, its a function(link)  returning a True object when walking through a link is possible 
		'''
		indev
	
	def display(self) -> 'QGraphicItem':
		''' graph display widget for a 2D QGraphicScene '''
		indev


def store(dst, src):
	for i in range(len(dst)):
		dst[i] = src[i]


class Kinemanip(rendering.Group):
	''' Display that holds a kinematic structure and allows the user to move it
	'''
	
	def __init__(self, scene, kinematic):
		super().__init__(scene)
		try:	kinematic.solve(maxiter=1000)
		except constraints.SolveError:	pass
		self.sizeref = 1
		self._init(scene, kinematic)
	
	def update(self, scene, kinematic):
		# fail on any kinematic change
		if not isinstance(kinematic, Kinematic) or len(self.solids) != len(kinematic.solids):	return
		# keep current pose
		for ss,ns in zip(self.solids, kinematic.solids):
			ns.position = ss.position
			ns.orientation = ss.orientation
		# if any change in joints, rebuild the scheme
		for sj, nj in zip(self.joints, kinematic.joints):
			if type(sj) != type(nj) or sj.solids != nj.solids:
				self._init(scene, kinematic)
				return True
		return super().update(scene, kinematic.solids)
	
	def _init(self, scene, kinematic):
		self.joints = kinematic.joints
		self.fixed = kinematic.fixed
		self.locked = set(kinematic.fixed)
		self.solids = kinematic.solids
		self.register = {id(s): i	for i,s in enumerate(self.solids)}
		makescheme(self.joints)
		super().update(scene, self.solids)
		
	def control(self, view, key, sub, evt):
		# no action on the root solid
		if sub[0] in self.fixed:	return
		
		if evt.type() == QEvent.MouseButtonPress and evt.button() == Qt.LeftButton:
			# start solid drag
			evt.accept()
			solid = self.solids[sub[0]]
			self.sizeref = max(norminf(self.box.width), 1)
			start = vec3(affineInverse(mat4(self.world)) * vec4(view.ptat(view.somenear(evt.pos())),1))
			offset = inverse(quat(solid.orientation)) * (start - solid.position)
			view.tool.append(rendering.Tool(self.move, view, solid, start, offset))
	
	def move(self, dispatcher, view, solid, start, offset):
		moved = False
		while True:
			evt = yield
			
			if evt.type() == QEvent.MouseMove:
				evt.accept()
				moved = True
				# unlock moving solid
				if self.islocked(solid):
					self.lock(view.scene, solid, False)
				# displace the moved object
				start = solid.position + quat(solid.orientation)*offset
				pt = vec3(affineInverse(mat4(self.world)) * vec4(view.ptfrom(evt.pos(), start),1))
				solid.position = pt - quat(solid.orientation)*offset
				# solve
				self.solve(False)
				view.update()
			
			elif evt.type() == QEvent.MouseButtonRelease and evt.button() == Qt.LeftButton:
				if moved:	evt.accept()
				break
		
		if moved:
			# finish on a better precision
			self.solve(True)
			view.update()
	
	def solve(self, final=False):
		try:	
			if final:	solvekin(self.joints, self.locked, precision=self.sizeref*1e-4, maxiter=1000)
			else:		solvekin(self.joints, self.locked, precision=self.sizeref*1e-3, maxiter=50)
		except constraints.SolveError as err:	
			for disp in self.displays.values():
				if 'solid-fixed' in disp.displays:
					disp.displays['solid-fixed'].color = fvec3(settings.display['solver_error_color'])
		else:
			for disp in self.displays.values():
				if 'solid-fixed' in disp.displays:
					disp.displays['solid-fixed'].color = fvec3(settings.display['schematics_color'])
		self.apply_poses()
	
	def apply_poses(self):
		# assign new positions to displays
		for disp in self.displays.values():
			disp.apply_pose()
	
	def lock(self, scene, solid, lock):
		''' lock the pose of the given solid '''
		if lock == self.islocked(solid):	
			return
		key = id(solid)
		grp = self.displays[self.register[key]]
		if lock:
			# add solid's variables to fixed
			self.locked.add(key)
			box = Box(center=fvec3(0), width=fvec3(-inf))
			for display in grp.displays.values():
				box.union_update(display.box)
			grp.displays['solid-fixed'] = BoxDisplay(scene, box, color=fvec3(settings.display['schematics_color']))
			self.apply_poses()
		else:
			# remove solid's variables from fixed
			self.locked.remove(key)
			if 'solid-fixed' in grp.displays:
				del grp.displays['solid-fixed']
		scene.touch()
		
	def islocked(self, solid):
		return id(solid) in self.locked



def makescheme(joints, color=None):
	''' create kinematic schemes and add them as visual elements to the solids the joints applies on '''
	# collect solids informations
	solids = {}
	diag = vec3(0)
	for cst in joints:
		for solid, pos in zip(cst.solids, cst.position):
			if id(solid) not in solids:
				solids[id(solid)] = info = [solid, [], vec3(0), 0, Box()]
			else:
				info = solids[id(solid)]
			info[1].append(cst)
			if pos:
				info[2] += pos
				info[3] += 1
				info[4].union_update(pos)
	# get the junction size
	#size = (max(diag) or 1) / (len(joints)+1)
	size=  0.5 * max(max(info[4].width) / info[3] for info in solids.values())
	
	for info in solids.values():
		info[0]['scheme'] = scheme = Scheme([], [], [], [], color)
		center = info[2]/info[3]
		if not isfinite(center):	center = vec3(0)
		for cst in info[1]:
			scheme.extend(cst.scheme(info[0], size, center))


class Scheme:
	''' buffer holder to construct schemes, for now it's only usefull to append to buffer '''
	def __init__(self, points, transpfaces, opacfaces, lines, color=None):
		self.color = color
		self.points = points
		self.transpfaces = transpfaces
		self.opaqfaces = opacfaces
		self.lines = lines
	
	def extend(self, other):
		l = len(self.points)
		self.points.extend(other.points)
		self.transpfaces.extend(((a+l,b+l,c+l) for a,b,c in other.transpfaces))
		self.opaqfaces.extend(((a+l,b+l,c+l) for a,b,c in other.opaqfaces))
		self.lines.extend(((a+l, b+l)  for a,b in other.lines))
	
	def box(self):
		''' return the extreme coordinates of the mesh (vec3, vec3) '''
		return boundingbox(self.points)
	
	def display(self, scene):
		return WireDisplay(scene, self.points, self.transpfaces, self.opaqfaces, self.lines, self.color)


class WireDisplay(rendering.Display):
	''' wireframe display for schemes, like kinematic schemes '''
	
	def __init__(self, scene, points, transpfaces, opaqfaces, lines, color):
		ctx = scene.ctx
		self.color = fvec3(color or settings.display['schematics_color'])
		self.box = boundingbox(points).cast(fvec3)
		
		def load(scene):
			return scene.ctx.program(
						vertex_shader=open(ressourcedir+'/shaders/uniformcolor.vert').read(),
						fragment_shader=open(ressourcedir+'/shaders/uniformcolor.frag').read(),
						)
		self.uniformshader = scene.ressource('shader_uniformcolor', load)
		
		def load(scene):
			return scene.ctx.program(
						vertex_shader=open(ressourcedir+'/shaders/glowenvelope.vert').read(),
						fragment_shader=open(ressourcedir+'/shaders/glowenvelope.frag').read(),
						)
		self.transpshader = scene.ressource('shader_glowenvelope', load)
		self.identshader = scene.ressource('shader_ident')
		
		normals = Mesh(points, transpfaces).vertexnormals()
		#print('normals', normals)
		
		self.vb_vertices = ctx.buffer(np.hstack((
				np.array([tuple(v) for v in points], dtype='f4', copy=False),
				np.array([tuple(v) for v in normals], dtype='f4'),
				)))
		if transpfaces:
			self.vb_transpfaces = ctx.buffer(typedlist_to_numpy(transpfaces, dtype='u4'))
			self.va_transpfaces = ctx.vertex_array(
					self.transpshader,
					[(self.vb_vertices, '3f4 3f4', 'v_position', 'v_normal')],
					self.vb_transpfaces,
					)
			self.va_ident_faces = ctx.vertex_array(
					self.identshader,
					[(self.vb_vertices, '3f4 12x', 'v_position')],
					self.vb_transpfaces,
					)
		else:
			self.vb_transpfaces = None
		if opaqfaces:
			self.vb_opaqfaces = ctx.buffer(typedlist_to_numpy(opaqfaces, dtype='u4'))
			self.va_opaqfaces = ctx.vertex_array(
					self.uniformshader,
					[(self.vb_vertices, '3f4 12x', 'v_position')],
					self.vb_opaqfaces,
					)
		else:
			self.vb_opaqfaces = None
		if lines:
			self.vb_lines = ctx.buffer(typedlist_to_numpy(lines, dtype='u4'))
			self.va_lines = ctx.vertex_array(
					self.uniformshader,
					[(self.vb_vertices, '3f4 12x', 'v_position')],
					self.vb_lines,
					)
			self.va_ident_lines = ctx.vertex_array(
					self.identshader,
					[(self.vb_vertices, '3f4 12x', 'v_position')],
					self.vb_lines,
					)
		else:
			self.vb_lines = None
			
	def __del__(self):
		if self.vb_transpfaces:
			self.va_transpfaces.release()
			self.va_ident_faces.release()
			self.vb_transpfaces.release()
		if self.vb_opaqfaces:
			self.va_opaqfaces.release()
			self.vb_opaqfaces.release()
		if self.vb_lines:
			self.va_lines.release()
			self.va_ident_lines.release()
			self.vb_lines.release()
		self.vb_vertices.release()
	
	def render(self, view):		
		viewmat = view.uniforms['view'] * self.world
		color = self.color if not self.selected else settings.display['select_color_line']
		ctx = view.scene.ctx
		
		self.uniformshader['color'].write(fvec4(color,1))
		self.uniformshader['view'].write(viewmat)
		self.uniformshader['proj'].write(view.uniforms['proj'])
		
		ctx.disable(mgl.DEPTH_TEST)
		ctx.disable(mgl.CULL_FACE)
		if self.vb_opaqfaces:	self.va_opaqfaces.render(mgl.TRIANGLES)
		if self.vb_lines:		self.va_lines.render(mgl.LINES)
		
		ctx.enable(mgl.CULL_FACE)
		if self.vb_transpfaces:
			self.transpshader['color'].write(color)
			self.transpshader['view'].write(viewmat)
			self.transpshader['proj'].write(view.uniforms['proj'])
			self.va_transpfaces.render(mgl.TRIANGLES)
		ctx.enable(mgl.DEPTH_TEST)
		ctx.disable(mgl.CULL_FACE)
	
	def identify(self, view):
		viewmat = view.uniforms['view'] * self.world
		self.identshader['ident'] = view.identstep(1)
		self.identshader['view'].write(viewmat)
		self.identshader['proj'].write(view.uniforms['proj'])
		
		ctx = view.scene.ctx
		ctx.blend_func = mgl.ZERO, mgl.ONE
		if self.vb_transpfaces:		self.va_ident_faces.render(mgl.TRIANGLES)
		if self.vb_lines:			self.va_ident_lines.render(mgl.LINES)

	def stack(self, scene):
		if not scene.options['display_annotations']:
			return ()
		return ( ((), 'screen', 1, self.render),
				 ((), 'ident', 2, self.identify))

<|MERGE_RESOLUTION|>--- conflicted
+++ resolved
@@ -134,13 +134,8 @@
 			
 			>>> s.transform(vec3(1,2,3))   # make a new translated solid, keeping the same content without copy
 			
-<<<<<<< HEAD
-			>>> # put any content in it
-			>>> s['content']
-=======
-			>>> # put any content is in a dict
+			>>> # put any content in as a dict
 			>>> s['part']
->>>>>>> a7c1cbea
 			<Mesh ...>
 			>>> s['whatever'] = vec3(5,2,1)
 	'''
