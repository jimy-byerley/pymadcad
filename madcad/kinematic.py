# This file is part of pymadcad,  distributed under license LGPL v3

''' This module defines the types and functions for kinematic manimulation and computation.

	
	A Kinematic is a conceptual approach of mechanisms. It sort parts in several groups with the same movement (so in a solid, the solids are all bound together), and it links the defined solids by joints corresponding to the constraints each solid put to the other solids in the joint. 
	That way no matter what are the parts, and what are their shape, even whan surfaces links the solids - the solid always have the same movements when there is the same joints between them.

	So to analyze a mechanism we look at its kinematic. And that can be done prior or after the part design as it is independant.
	
	A kinematic in itself is a set of solids, observing movement relations. Those are modeled across the following classes: ``Solid`` and ``Kinematic``.
	
	Solids are considered to be rigid, this allows the to use the Screw theory to represent the force and movement variables (see https://en.wikipedia.org/wiki/Screw_theory). 
	In this module, screws are called ``Screw``.
	
	.. tip::
		In case of rigid solids, torsors makes possible to represent both the translative and rotative part of each movement aspect, independently from the point in the solid.
'''

from copy import copy, deepcopy
import numpy.core as np
import moderngl as mgl
from PyQt5.QtCore import Qt, QEvent	

from .common import ressourcedir
from .mathutils import *
from .mesh import Mesh, Web, Wire, striplist, distance2_pm, typedlist_to_numpy
from . import settings
from . import constraints
from . import text
from . import rendering
from . import nprint
from .displays import BoxDisplay

__all__ = ['Screw', 'comomentum', 'Pressure', 'Solid', 'Kinematic', 'Kinemanip', 'solvekin',
			 'Scheme', 'WireDisplay',
			]


class Screw(object):
	''' A 3D torsor aka Screw aka Wrench aka Twist - is a mathematical object defined as follow:
		  * a resulting vector R
		  * a momentum vector field M

		The momentum is a function of space, satisfying the relationship:
			M(A) = M(B) + cross(R, A-B)
		
		Therefore it is possible to represent a localized torsor such as:
		  * R = resulting
		  * M = momentum vector at position P
		  * P = position at which M takes the current value
		
		Torsor are useful for generalized solid mechanics to handle multiple variables of the same nature:
		  * Force torsor:	
			  Screw(force, torque, pos)
		  * Velocity (aka kinematic) torsor:
			  Screw(rotation, velocity, pos)
		  * Kinetic (inertia) torsor:
			  Screw(linear movement quantity, rotational movement quantity, pos)
			
		  All these torsors makes it possible to represent all these values independently from expression location
		  
		  
		Attributes:
			resulting (vec3): 
			momentum (vec3):
			position (vec3):
	'''
	__slots__ = ('resulting', 'momentum', 'position')
	def __init__(self, resulting=None, momentum=None, position=None):
		self.resulting, self.momentum, self.position = resulting or vec3(0), momentum or vec3(0), position or vec3(0)
	def locate(self, pt) -> 'Screw':
		''' Gets the same torsor, but expressed for an other location '''
		return Screw(self.resulting, self.momentum + cross(self.resulting, pt-self.position), pt)
	
	def transform(self, mat) -> 'Screw':
		''' Changes the torsor from coordinate system '''
		if isinstance(mat, mat4):
			rot, trans = mat3(mat), vec3(mat[3])
		elif isinstance(mat, mat3):
			rot, trans = mat, 0
		elif isinstance(mat, quat):
			rot, trans = mat, 0
		elif isinstance(mat, vec3):
			rot, trans = 1, mat
		else:
			raise TypeError('Screw.transform() expect mat4, mat3 or vec3')
		return Screw(rot*self.resulting, rot*self.momentum, rot*self.position + trans)
	
	def __add__(self, other):
		if other.position != self.position:		other = other.locate(self.position)
		return Screw(self.resulting+other.resulting, self.momentum+other.momentum, self.position)
	
	def __sub__(self, other):
		if other.position != self.position:		other = other.locate(self.position)
		return Screw(self.resulting-other.resulting, self.momentum-other.momentum, self.position)
	
	def __neg__(self):
		return Screw(-self.resulting, -self.momentum, self.position)
	
	def __mul__(self, x):
		return Screw(x*self.resulting, x*self.momentum, self.position)
	
	def __div__(self, x):
		return Screw(self.resulting/x, self.momentum/x, self.position)
		
	def __repr__(self):
		return '{}(\n\t{}, \n\t{}, \n\t{})'.format(self.__class__.__name__, repr(self.resulting), repr(self.momentum), repr(self.position))

def comomentum(t1, t2):
	''' Comomentum of screws:   `dot(M1, R2)  +  dot(M2, R1)`
		
		The result is independent of torsors location
	'''
	t2 = t2.locate(t1.position)
	return dot(t1.momentum, t2.resulting) + dot(t2.momentum, t1.resulting)


class Solid:
	''' Solid for kinematic definition, used as variable by the kinematic solver
	
		A Solid is also a way to group objects and move it anywhere without modifying them, as the objects contained in a solid are considered to be in solid local coordinates.
		A Solid is just like a dictionary with a pose.
	
		Attributes:
			orientation (quat):  rotation from local to world space
			position (vec3):     displacement from local to world
			content (dict/list):      objects to display using the solid's pose
			name (str):          optional name to display on the scheme
			
		Example:
			
			>>> mypart = icosphere(vec3(0), 1)
			>>> s = Solid(part=mypart, anything=vec3(0))   # create a solid with whatever inside
			
			>>> s.transform(vec3(1,2,3))   # make a new translated solid, keeping the same content without copy
			
			>>> # put any content in as a dict
			>>> s['part']
			<Mesh ...>
			>>> s['whatever'] = vec3(5,2,1)
	'''
	def __init__(self, pose=None, **content):
		if isinstance(pose, tuple):
			self.position = pose[0]
			self.orientation = quat(pose[1])
		elif isinstance(pose, mat4):
			self.position = pose[3].xyz
			self.orientation = quat(mat3(pose))
		else:
			self.position = vec3(0)
			self.orientation = quat()
		self.content = content
	
	# solver variable definition
	slvvars = 'position', 'orientation',
	
	@property
	def pose(self) -> 'mat4':
		''' Transformation from local to global space, 
			therefore containing the translation and rotation from the global origin 
		'''
		return transform(self.position, self.orientation)
		
	@pose.setter
	def pose(self, mat):
		self.position = vec3(mat[3])
		self.orientation = quat_cast(mat3(mat))
		
	def __copy__(self):
		s = Solid()
		s.position = copy(self.position)
		s.orientation = copy(self.orientation)
		s.content = self.content
		return s
	
<<<<<<< HEAD
	def itransform(self, trans):
		''' Displace the solid by the transformation '''
=======
	def transform(self, trans) -> 'Solid':
		''' displace the solid by the transformation '''
		s = copy(self)
>>>>>>> 9fa89229
		if isinstance(trans, mat4):
			rot, trans = quat_cast(mat3(trans)), vec3(trans[3])
		elif isinstance(trans, mat3):
			rot, trans = quat_cast(trans), 0
		elif isinstance(trans, quat):
			rot, trans = trans, 0
		elif isinstance(trans, vec3):
			rot, trans = 1, trans
		else:
			raise TypeError('Screw.transform() expect mat4, mat3 or vec3')
<<<<<<< HEAD
		self.orientation = rot*self.orientation
		self.position = trans + rot*self.position
		
	def transform(self, trans) -> 'Solid':
		''' Create a new Solid moved by the given transformation, with the same content '''
		s = copy(self)
		s.itransform(trans)
=======
		s.orientation = rot*self.orientation
		s.position = trans + rot*self.position
>>>>>>> 9fa89229
		return s
	
	def place(self, *args, **kwargs) -> 'Solid': 
<<<<<<< HEAD
		''' Strictly equivalent to `.transform(placement(...))`, see `placement` for parameters specifications. '''
=======
		''' strictly equivalent to `self.pose = placement(...)`, see `placement` for parameters specifications. '''
>>>>>>> 9fa89229
		s = copy(self)
		s.pose = placement(*args, **kwargs)
		return s
		

	# convenient content access
	def __getitem__(self, key):
		''' shorthand to `self.content` '''
		return self.content[key]
		
	def __setitem__(self, key, value):
		''' shorthand to `self.content` '''
		self.content[key] = value
	
	def add(self, value):
		''' Add an item in self.content, a key is automatically created for it and is returned '''
		key = next(i 	for i in range(len(self.content)+1)	
						if i not in self.content	)
		self.content[key] = value
		return key
	
	def set(self, **objs):
		''' Convenient method to set many elements in one call.
			Equivalent to `self.content.update(objs)`
		'''
		self.content.update(objs)
		return self
	
	
	class display(rendering.Group):
		''' movable `Group` for the rendering pipeline '''
		def __init__(self, scene, solid):
			super().__init__(scene, solid.content)
			self.solid = solid
			self.apply_pose()
		
		def update(self, scene, solid):
			if not isinstance(solid, Solid):	return
			super().update(scene, solid.content)
			self.solid = solid
			self.apply_pose()
			return True
				
		def control(self, view, key, sub, evt):
			if not view.scene.options['lock_solids'] and evt.type() == QEvent.MouseButtonPress and evt.button() == Qt.LeftButton:
				evt.accept()
				start = view.ptat(view.somenear(evt.pos()))
				offset = self.solid.position - affineInverse(mat4(self.world)) * start
				view.tool.append(rendering.Tool(self.move, view, start, offset))
				
		def move(self, dispatcher, view, pt, offset):
			moved = False
			while True:
				evt = yield
				
				if evt.type() == QEvent.MouseMove:
					evt.accept()
					moved = True
					world = mat4(self.world)
					pt = affineInverse(world) * view.ptfrom(evt.pos(), world * pt)
					self.solid.position = pt + offset
					self.apply_pose()
					view.update()
				
				if evt.type() == QEvent.MouseButtonRelease and evt.button() == Qt.LeftButton:
					if moved:	evt.accept()
					break
						
		def apply_pose(self):
			self.pose = fmat4(self.solid.pose)
			
			

def placement(*pairs, precision=1e-3):
	''' Return a transformation matrix that solved the placement constraints given by the surface pairs
	
		Parameters:
		
			pairs:	a list of pairs to convert to kinematic joints
					
					- items can be couples of surfaces to convert to joints using `guessjoint`
					- tuples (joint_type, a, b)  to build joints `joint_type(solida, solidb, a, b)`
			
			precision: surface guessing and kinematic solving precision (distance)
		
		Each pair define a joint between the two assumed solids (a solid for the left members of the pairs, and a solid for the right members of the pairs). Placement will return the pose of the first relatively to the second, satisfying the constraints.
		
		Example:
		
			>>> # get the transformation for the pose
			>>> pose = placement(
			...		(screw['part'].group(0), other['part'].group(44)),  # two cylinder surfaces: Gliding joint
			...		(screw['part'].group(4), other['part'].group(25)),    # two planar surfaces: Planar joint
			...		)  # solve everything to get solid's pose
			>>> # apply the transformation to the solid
			>>> screw.pose = pose
			
			>>> # or
			>>> screw.place(
			...		(screw['part'].group(0), other['part'].group(44)),
			...		(screw['part'].group(4), other['part'].group(25)),
			...		)
			
			>>> screw.place(
			...		(Pivot, screw['axis'], other['screw_place']),
			...		)
	'''
	from .reverse import guessjoint
	
	a, b = Solid(), Solid()
	joints = []
	for pair in pairs:
		if len(pair) == 2:		joints.append(guessjoint(a, b, *pair, precision*0.25))
		elif len(pair) == 3:	joints.append(pair[0](a, b, *pair[1:]))
		else:
			raise TypeError('incorrect pair definition', pair)
	solvekin(joints, fixed=[b], precision=precision, maxiter=1000)
	return a.pose

	
def convexhull(pts):
	import scipy.spatial
	if len(pts) == 3:
		return Mesh(pts, [(0,1,2),(0,2,1)])
	elif len(pts) > 3:
		hull = scipy.spatial.ConvexHull(typedlist_to_numpy(pts, 'f8'))
		m = Mesh(pts, hull.simplices.tolist())
		return m
	else:
		return Mesh(pts)

			
def extract_used(obj):
	if isinstance(obj, Mesh):	links = obj.faces
	elif isinstance(obj, Web):	links = obj.edges
	elif isinstance(obj, Wire):	links = [obj.indices]
	else:
		raise TypeError('obj must be a mesh of any kind')
	
	return striplist(obj.points[:], links)[0]

	
def explode_offsets(solids) -> '[(solid_index, parent_index, offset, barycenter)]':
	''' Build a graph of connected objects, ready to create an exploded view or any assembly animation.
		See `explode()` for an example. The exploded view is computed using the meshes contained in the given solids, so make sure there everything you want in their content.
	
		Complexity is `O(m * n)` where m = total number of points in all meshes, n = number of solids
		
		NOTE:
			
			Despite the hope that this function will be helpful, it's (for computational cost reasons) not a perfect algorithm for complex assemblies (the example above is at the limit of a simple one). The current algorithm will work fine for any simple enough assembly but may return unexpected results for more complex ones.
		
	'''
	import scipy.spatial.qhull
	# build convex hulls
	points = [[] for s in solids]
	# recursively search for meshes in solids
	def process(i, solid):
		if hasattr(solid.content, 'values'):	it = solid.content.values()
		else:									it = solid.content
		for obj in solid.content.values():
			if isinstance(obj, Solid):
				process(i, obj)
			elif isinstance(obj, (Mesh,Web,Wire)):
				try:
					points[i].extend(extract_used(convexhull(extract_used(obj)).transform(solid.pose)))
				except scipy.spatial.qhull.QhullError:
					continue
			
	for i,solid in enumerate(solids):
		process(i,solid)
	
	# create convex hulls and prepare for parenting
	hulls = [convexhull(pts).orient()  for pts in points]
	boxes = [hull.box()  for hull in hulls]
	normals = [hull.vertexnormals()  for hull in hulls]
	barycenters = [hull.barycenter()  for hull in hulls]
	
	scores = [inf] * len(solids)
	parents = [None] * len(solids)
	offsets = [vec3(0)] * len(solids)
	
	# build a graph of connected things (distance from center to convex hulls)
	for i in range(len(solids)):
		center = barycenters[i]	
		for j in range(len(solids)):
			if i == j:
				continue
			
			# case of non-connection, the link won't appear in the graph
			if boxes[i].intersection(boxes[j]).isempty():
				continue
			
			# the parent is always the biggest of the two, this also breaks any possible parenting cycle
			if length2(boxes[i].width) > length2(boxes[j].width):
				continue
			
			# select the shortest link
			d, prim = distance2_pm(center, hulls[j])
			
			if d < scores[i]:
				# take j as new parent for i
				scores[i] = d
				parents[i] = j
				
				# get the associated displacement vector
				pts = hulls[j].points
				if isinstance(prim, int):
					normal = normals[j][prim]
					offsets[i] = center - pts[prim]
				elif len(prim) == 2:
					normal = normals[j][prim[0]] + normals[j][prim[1]]
					offsets[i] = noproject(center - pts[prim[0]],  
										pts[prim[0]]-pts[prim[1]])
				elif len(prim) == 3:
					normal = cross(pts[prim[1]]-pts[prim[0]], pts[prim[2]]-pts[prim[0]])
					offsets[i] = project(center - pts[prim[0]],  normal)
				else:
					raise AssertionError('prim should be an index for  point, face, triangle')
				if dot(offsets[i], normal) < 0:
					offsets[i] = -offsets[i]
	
	# resolve dependencies to output the offsets in the resolution order
	order = []
	reached = [False] * len(solids)
	i = 0
	while i < len(solids):
		if not reached[i]:
			j = i
			chain = []
			while not (j is None or reached[j]):
				reached[j] = True
				chain.append(j)
				j = parents[j]
			order.extend(reversed(chain))
		i += 1
	
	# move more parents that have children on their way out				
	blob = [deepcopy(box) 	for box in boxes]
	for i in reversed(range(len(solids))):
		j = parents[i]
		if j and length2(offsets[i]):
			offsets[i] *= (1 
							+ 0.5* length(blob[i].width) / length(offsets[i]) 
							- dot(blob[i].center - barycenters[i], offsets[i]) / length2(offsets[i])
							)
			blob[j].union_update(blob[i].transform(offsets[i]))
								
	return [(i, parents[i], offsets[i], barycenters[i])  for i in order]
			
	
def explode(solids, factor=1, offsets=None) -> '(solids:list, graph:Mesh)':
	''' Move the given solids away from each other in the way of an exploded view.
		It makes easier to seen the details of an assembly . See `explode_offsets` for the algorithm.
		
		Parameters:
			
			solids:		a list of solids (copies of each will be made before displacing)
			factor:		displacement factor, 0 for no displacement, 1 for normal displacement
			offsets:	if given, must be the result of `explode_offsets(solids)`
		
		Example:
		
			>>> # pick some raw model and separate parts
			>>> imported = read(folder+'/some_assembly.stl')
			>>> imported.mergeclose()
			>>> parts = []
			>>> for part in imported.islands():
			...     part.strippoints()
			...     parts.append(Solid(part=segmentation(part)))
			... 
			>>> # explode the assembly to look into it
			>>> exploded = explode(parts)
		
	'''
	solids = [copy(solid)  for solid in solids]
	if not offsets:
		offsets = explode_offsets(solids)
	
	graph = Web(groups=[None])
	shifts = [	(solids[solid].position - solids[parent].position)
				if parent else vec3(0)
				for solid, parent, offset, center in offsets]
	for solid, parent, offset, center in offsets:
		if parent:
			solids[solid].position = solids[parent].position + shifts[solid] + offset * factor
			
			graph.edges.append((len(graph.points), len(graph.points)+1))
			graph.tracks.append(0)
			graph.points.append(solids[parent].position + shifts[solid] + center)
			graph.points.append(solids[solid].position + center)
			
	return [solids, graph]


		
	


def solvekin(joints, fixed=(), precision=1e-4, maxiter=None, damping=1):
	''' Solver for kinematic joint constraints.
	
		Unlike ``solve``, the present solver is dedicated to kinematic usage (and far more efficient and precise). It doesn't rely on variables as defined by solve, but instead use Solids as constraints.
	'''
	# register solids and corrections
	solids = []		# list of solids found
	register = {}	# solid index indexed by their id()
	counts = []		# correction count for each solid
	indices = []	# solid index for each successive corrections
	if not isinstance(fixed, set):
		fixed = set(id(solid) for solid in fixed)
	for joint in joints:
		for solid in joint.solids:
			if id(solid) in fixed:
				indices.append(-1)
			else:
				if id(solid) not in register:
					register[id(solid)] = i = len(register)
					solids.append(solid)
					counts.append(0)
				else:	
					i = register[id(solid)]
				counts[i] += 1
				indices.append(i)
	
	corr = [[] for i in range(len(solids))]
	corrmax = inf
	itercount = 0
	while corrmax > precision**2:
		if maxiter and maxiter <= itercount:
			raise constraints.SolveError('maximum iteration count reached with no solution found, err='+str(sqrt(corrmax)))
		
		for c in corr:
			c.clear()
		corrmax = 0
		# collect corrections
		i = 0
		for joint in joints:
			for action in joint.corrections():
				if indices[i] >= 0:
					corr[indices[i]].append(action)
				i += 1
		for solid,corrections in zip(solids, corr):
			# corrections are displacement torsors, (similar to kinematic torsor) therefore the translation is the momentum and the rotation is the resulting
			l = len(corrections)
			v = vec3(0)
			w = vec3(0)
			center = vec3(0)
			
			'''
			# displacement based correction:  the correction torsor is assimilated to Velocity torsor
			# rotation center is determined by the center of correction applications points
			# displacement is the average of correction displacements
			for c in corrections:
				#c.momentum, c.resulting = c.resulting, c.momentum
			
				v += c.momentum
				center += c.position
			v /= l
			center /= l
			# rotation is the average of correction rotations and rotation requested by displacement differences to the average displacement
			for c in corrections:
				r = length(c.position-center) + 1e-15
				induced = cross(c.momentum-v, c.position-center) / r**2
				lind = length(induced)
				if lind > 1:	induced /= lind
				w += c.resulting - induced
				corrmax = max(corrmax, length(c.momentum), length(c.resulting)*r)
			w /= 2*l
			'''
			
			# force based correction: the correction torsor is assimilated to Force torsor
			for c in corrections:
				center += c.position
			center /= l
			rmax = max(length2(c.position-center)	for c in corrections)
			
			for c in corrections:
				v += c.resulting
				w += c.momentum 	
				# momentum evaluation must take care that the part size can vary a lot, therefore it's reduces by the maximum squared radius
				r = length2(c.position-center) # radius, to evaluate rotation impact geometry shape
				if rmax:
					# there is a coef on w because that correction component is adding energy
					w += 0.25 * cross(c.resulting, center-c.position) / rmax
				corrmax = max(corrmax, length2(c.resulting), length2(c.momentum)*r)
			
			v /= l*2
			w /= l*2
			
			if length2(w) > 0.25**2:
				w /= length(w)*4
			
			solid.position += v*damping
			if length2(w):
				solid.orientation = angleAxis(length(w)*damping, normalize(w)) * solid.orientation
		
		itercount += 1

def isjoint(obj):
	''' Return True if obj is considered to be a kinematic joint object '''
	return hasattr(obj, 'solids') and hasattr(obj, 'corrections')

class Joint:
	''' possible base class for a joint, providing some default implementations '''
	class display(rendering.Display):
		def __init__(self, scene, joint):
			self.schemes = [scene.display(joint.scheme(s, 1, joint.position[i]))
							for i,s in enumerate(joint.solids)]
			self.joint = joint
		
		def updateposes(self, view):
			''' Update the pose of sub displays using their solid's pose '''
			for sch, solid, pos in zip(self.schemes, self.joint.solids, self.joint.position):
				pos = fvec3(pos)
				m = self.world * fmat4(solid.pose)
				d = (view.uniforms['view'] * m * fvec4(fvec3(pos),1)).z * 30/view.height()
				sch.world = m * translate(scale(translate(fmat4(1), pos), fvec3(d)), -pos)
		
		def stack(self, scene):
			yield ((), 'screen', -1, self.updateposes)
			for i,scheme in enumerate(self.schemes):
				for sub,target,priority,func in scheme.stack(scene):
					yield ((i, *sub), target, priority, func)
		
		def __getitem__(self, sub):
			return self.schemes[sub]
			
		def __iter__(self):
			return iter(self.schemes)


class Kinematic:
	''' Holds a kinematic definition, and methods to use it
		The solid objects used are considered as variables and are modified inplace by methods, and can be modified at any time by outer functions
		The joints are not modified in any case (and must not be modified while a Kinematic is using it)
		
		Attributes:
			joints:		the joints constraints
			solids:		all the solids the joint applys on, and eventually more
			fixed:		the root solids that is considered to be fixed to the ground
	'''
	def __init__(self, joints, fixed=(), solids=None):
		self.joints = joints
		self.solids = solids or getsolids(joints)
		if isinstance(joints, set):	self.fixed = fixed
		else:						self.fixed = set(id(solid) for solid in fixed)
		self.options = {}
		
	def solve(self, *args, **kwargs):
		''' move the solids to satisfy the joint constraints. This is using `solvekin()` '''
		return solvekin(self.joints, self.fixed, *args, **kwargs)
	
	def forces(self, applied) -> '[junction forces], [solid resulting]':
		''' Return the forces in each junction and the resulting on each solid, induces by the given applied forces '''
		indev
	def jacobian(self):
		''' Return the numerical jacobian for the current kinematic position '''
		indev
<<<<<<< HEAD
	def exploded(self) -> '[pose]':
		''' Poses for an exploded view of the kinematic '''
		indev
=======
>>>>>>> 9fa89229
	def path(self, func:'f(t)', pts) -> '[Wire]':
		''' Path followed by points when the kinematic is moved by the function
			function must assign a reproducible pose to the solids, it takes one variable (usually the animation time step)
		'''
		indev
	
	@property
	def pose(self) -> '[mat4]':
		''' the pose matrices of each solid in the same order as ` self.solids` '''
		return [solid.pose 	for solid in self.solids]
	@pose.setter
	def pose(self, value):
		for solid,pose in zip(self.solids, pose):
			solid.position = vec3(pose[3])
			solid.orientation = quat_cast(mat3(pose))
			
	def __copy__(self):
		''' return a new Kinematic with copies of the solids '''
		memo = {id(s): copy(s)  for s in self.solids}
		joints = []
		for joint in self.joints:
			newjoint = copy(joint)
			newjoint.solids = [memo[id(s)]  for s in joint.solids]
			joints.append(newjoint)
		
		return Kinematic(
					joints, 
					set(id(memo[i])  for i in self.fixed), 
					[memo[id(s)]  for s in self.solids],
					)
	
	def __add__(self, other):
		''' concatenate the two kinematics in a new one '''
		return Kinematic(self.joints+other.joints, self.fixed|other.fixed, self.solids+other.solids)
		
	def __iadd__(self, other):
		''' append the soldids of the other kinematic '''
		self.joints.extend(other.joints)
		self.solids.extend(other.solids)
		self.fixed.update(other.fixed)
		return self
	
	def itransform(self, transform):
		''' move all solids of the given transform '''
		for solid in self.solids:
			solid.itransform(transform)
	def transform(self, transform):
		''' copy all solids and transform all solids '''
		new = copy(self)
		new.itransform(transform)
		return new
		
	def graph(self) -> 'Graph':
		''' Graph representing solid as nodes and joints as bidirectional links '''
		indev
	def display(self, scene):
		''' Render for kinematic manipulation, linked to the current object '''
		return Kinemanip(scene, self)

def getsolids(joints):
	''' Return a list of the solids used by the given joints '''
	solids = []
	known = set()
	for joint in joints:
		for solid in joint.solids:
			if id(solid) not in known:
				solids.append(solid)
				known.add(id(solid))
	return solids

class Pressure:
	''' Represent a mechanical pressure distribution on a surface
		Equivalent of a Screw but with space distribution
	'''
	def __init__(self, surface: 'Mesh', values: '[float]'):
		self.surface = surface
		self.values = values
	@classmethod
	def fromtorsor(cls, surface, torsor):
		indev
	@classmethod
	def fromfield(cls, surface, func):
		indev
	def torsor(self, point) -> Screw:
		indev
	
	def __add__(self, other):
		assert len(other.surface.points) == len(self.surface.points), 'surface point numbers must match'
		indev
	
	def display(self, scene):
		''' Surface rendering with coloration in function of pressure '''
		indev

class Graph:
	''' 
		nodes: list or dict		- a node is any python object
		links: [int] or [key]	- a link is a triplet (start node, end node, info) 
	'''
	def __init__(self, nodes, links):
		self.nodes = nodes
		self.links = links
	def cycles(self) -> '[cycle]':
		''' Yield all the possible cycles in the graph '''
		indev
	def connexes(self, nodes=None) -> '[Graph]':
		''' List of connex subgraphs
			If nodes is provided, only the subgraphs containing nodes present in this list will be returned 
		'''
		indev
	def reach(self, node: int, walk:'callable'=None) -> '{node index: custom}':
		''' Return a set of node indices that can be reached starting from the given node
			If walk is given, its a function(link)  returning a True object when walking through a link is possible 
		'''
		indev
	
	def display(self) -> 'QGraphicItem':
		''' Graph display widget for a 2D QGraphicScene '''
		indev


def store(dst, src):
	for i in range(len(dst)):
		dst[i] = src[i]


class Kinemanip(rendering.Group):
	''' Display that holds a kinematic structure and allows the user to move it
	'''
	
	def __init__(self, scene, kinematic):
		super().__init__(scene)
		try:	kinematic.solve(maxiter=1000)
		except constraints.SolveError:	pass
		self.sizeref = 1
		self._init(scene, kinematic)
	
	def update(self, scene, kinematic):
		# fail on any kinematic change
		if not isinstance(kinematic, Kinematic) or len(self.solids) != len(kinematic.solids):	return
		# keep current pose
		for ss,ns in zip(self.solids, kinematic.solids):
			ns.position = ss.position
			ns.orientation = ss.orientation
		# if any change in joints, rebuild the scheme
		for sj, nj in zip(self.joints, kinematic.joints):
			if type(sj) != type(nj) or sj.solids != nj.solids:
				self._init(scene, kinematic)
				return True
		return super().update(scene, kinematic.solids)
	
	def _init(self, scene, kinematic):
		self.joints = kinematic.joints
		self.fixed = kinematic.fixed
		self.locked = set(kinematic.fixed)
		self.solids = kinematic.solids
		self.register = {id(s): i	for i,s in enumerate(self.solids)}
		makescheme(self.joints)
		super().update(scene, self.solids)
		
	def control(self, view, key, sub, evt):
		# no action on the root solid
		if sub[0] in self.fixed:	return
		
		if evt.type() == QEvent.MouseButtonPress and evt.button() == Qt.LeftButton:
			# start solid drag
			evt.accept()
			solid = self.solids[sub[0]]
			self.sizeref = max(norminf(self.box.width), 1)
			start = vec3(affineInverse(mat4(self.world)) * vec4(view.ptat(view.somenear(evt.pos())),1))
			offset = inverse(quat(solid.orientation)) * (start - solid.position)
			view.tool.append(rendering.Tool(self.move, view, solid, start, offset))
	
	def move(self, dispatcher, view, solid, start, offset):
		moved = False
		while True:
			evt = yield
			
			if evt.type() == QEvent.MouseMove:
				evt.accept()
				moved = True
				# unlock moving solid
				if self.islocked(solid):
					self.lock(view.scene, solid, False)
				# displace the moved object
				start = solid.position + quat(solid.orientation)*offset
				pt = vec3(affineInverse(mat4(self.world)) * vec4(view.ptfrom(evt.pos(), start),1))
				solid.position = pt - quat(solid.orientation)*offset
				# solve
				self.solve(False)
				view.update()
			
			elif evt.type() == QEvent.MouseButtonRelease and evt.button() == Qt.LeftButton:
				if moved:	evt.accept()
				break
		
		if moved:
			# finish on a better precision
			self.solve(True)
			view.update()
	
	def solve(self, final=False):
		try:	
			if final:	solvekin(self.joints, self.locked, precision=self.sizeref*1e-4, maxiter=1000)
			else:		solvekin(self.joints, self.locked, precision=self.sizeref*1e-3, maxiter=50)
		except constraints.SolveError as err:	
			for disp in self.displays.values():
				if 'solid-fixed' in disp.displays:
					disp.displays['solid-fixed'].color = fvec3(settings.display['solver_error_color'])
		else:
			for disp in self.displays.values():
				if 'solid-fixed' in disp.displays:
					disp.displays['solid-fixed'].color = fvec3(settings.display['schematics_color'])
		self.apply_poses()
	
	def apply_poses(self):
		# assign new positions to displays
		for disp in self.displays.values():
			disp.apply_pose()
	
	def lock(self, scene, solid, lock):
		''' Lock the pose of the given solid '''
		if lock == self.islocked(solid):	
			return
		key = id(solid)
		grp = self.displays[self.register[key]]
		if lock:
			# add solid's variables to fixed
			self.locked.add(key)
			box = Box(center=fvec3(0), width=fvec3(-inf))
			for display in grp.displays.values():
				box.union_update(display.box)
			grp.displays['solid-fixed'] = BoxDisplay(scene, box, color=fvec3(settings.display['schematics_color']))
			self.apply_poses()
		else:
			# remove solid's variables from fixed
			self.locked.remove(key)
			if 'solid-fixed' in grp.displays:
				del grp.displays['solid-fixed']
		scene.touch()
		
	def islocked(self, solid):
		return id(solid) in self.locked



def makescheme(joints, color=None):
	''' Create kinematic schemes and add them as visual elements to the solids the joints applies on '''
	# collect solids informations
	assigned = set()
	solids = {}
	diag = vec3(0)
	for cst in joints:
		for solid, pos in zip(cst.solids, cst.position):
			if id(solid) not in solids:
				solids[id(solid)] = info = [solid, [], vec3(0), 0, Box()]
			else:
				info = solids[id(solid)]
			info[1].append(cst)
			if pos:
				info[2] += pos
				info[3] += 1
				info[4].union_update(pos)
	# get the junction size
	#size = (max(diag) or 1) / (len(joints)+1)
	size = 0.5 * max(max(info[4].width) / info[3] for info in solids.values())  or 1
	
	for info in solids.values():
		container = info[0].content
		if id(container) not in assigned:
			container['scheme'] = Scheme([], [], [], [], color)
			assigned.add(id(container))
		scheme = container['scheme']
		center = info[2]/info[3]
		if not isfinite(center):	center = vec3(0)
		for cst in info[1]:
			scheme.extend(cst.scheme(info[0], size, center))


class Scheme:
	''' Buffer holder to construct schemes, for now it's only usefull to append to buffer '''
	def __init__(self, points, transpfaces, opacfaces, lines, color=None):
		self.color = color
		self.points = points
		self.transpfaces = transpfaces
		self.opaqfaces = opacfaces
		self.lines = lines
	
	def extend(self, other):
		l = len(self.points)
		self.points.extend(other.points)
		self.transpfaces.extend(((a+l,b+l,c+l) for a,b,c in other.transpfaces))
		self.opaqfaces.extend(((a+l,b+l,c+l) for a,b,c in other.opaqfaces))
		self.lines.extend(((a+l, b+l)  for a,b in other.lines))
	
	def box(self):
		''' Return the extreme coordinates of the mesh (vec3, vec3) '''
		return boundingbox(self.points)
	
	def display(self, scene):
		return WireDisplay(scene, self.points, self.transpfaces, self.opaqfaces, self.lines, self.color)


class WireDisplay(rendering.Display):
	''' Wireframe display for schemes, like kinematic schemes '''
	
	def __init__(self, scene, points, transpfaces, opaqfaces, lines, color):
		ctx = scene.ctx
		self.color = fvec3(color or settings.display['schematics_color'])
		self.box = boundingbox(points).cast(fvec3)
		
		def load(scene):
			return scene.ctx.program(
						vertex_shader=open(ressourcedir+'/shaders/uniformcolor.vert').read(),
						fragment_shader=open(ressourcedir+'/shaders/uniformcolor.frag').read(),
						)
		self.uniformshader = scene.ressource('shader_uniformcolor', load)
		
		def load(scene):
			return scene.ctx.program(
						vertex_shader=open(ressourcedir+'/shaders/glowenvelope.vert').read(),
						fragment_shader=open(ressourcedir+'/shaders/glowenvelope.frag').read(),
						)
		self.transpshader = scene.ressource('shader_glowenvelope', load)
		self.identshader = scene.ressource('shader_ident')
		
		normals = Mesh(points, transpfaces).vertexnormals()
		#print('normals', normals)
		
		self.vb_vertices = ctx.buffer(np.hstack((
				np.array([tuple(v) for v in points], dtype='f4', copy=False),
				np.array([tuple(v) for v in normals], dtype='f4'),
				)))
		if transpfaces:
			self.vb_transpfaces = ctx.buffer(typedlist_to_numpy(transpfaces, dtype='u4'))
			self.va_transpfaces = ctx.vertex_array(
					self.transpshader,
					[(self.vb_vertices, '3f4 3f4', 'v_position', 'v_normal')],
					self.vb_transpfaces,
					)
			self.va_ident_faces = ctx.vertex_array(
					self.identshader,
					[(self.vb_vertices, '3f4 12x', 'v_position')],
					self.vb_transpfaces,
					)
		else:
			self.vb_transpfaces = None
		if opaqfaces:
			self.vb_opaqfaces = ctx.buffer(typedlist_to_numpy(opaqfaces, dtype='u4'))
			self.va_opaqfaces = ctx.vertex_array(
					self.uniformshader,
					[(self.vb_vertices, '3f4 12x', 'v_position')],
					self.vb_opaqfaces,
					)
		else:
			self.vb_opaqfaces = None
		if lines:
			self.vb_lines = ctx.buffer(typedlist_to_numpy(lines, dtype='u4'))
			self.va_lines = ctx.vertex_array(
					self.uniformshader,
					[(self.vb_vertices, '3f4 12x', 'v_position')],
					self.vb_lines,
					)
			self.va_ident_lines = ctx.vertex_array(
					self.identshader,
					[(self.vb_vertices, '3f4 12x', 'v_position')],
					self.vb_lines,
					)
		else:
			self.vb_lines = None
			
	def __del__(self):
		if self.vb_transpfaces:
			self.va_transpfaces.release()
			self.va_ident_faces.release()
			self.vb_transpfaces.release()
		if self.vb_opaqfaces:
			self.va_opaqfaces.release()
			self.vb_opaqfaces.release()
		if self.vb_lines:
			self.va_lines.release()
			self.va_ident_lines.release()
			self.vb_lines.release()
		self.vb_vertices.release()
	
	def render(self, view):		
		viewmat = view.uniforms['view'] * self.world
		color = self.color if not self.selected else settings.display['select_color_line']
		ctx = view.scene.ctx
		
		self.uniformshader['color'].write(fvec4(color,1))
		self.uniformshader['view'].write(viewmat)
		self.uniformshader['proj'].write(view.uniforms['proj'])
		
		ctx.disable(mgl.DEPTH_TEST)
		ctx.disable(mgl.CULL_FACE)
		if self.vb_opaqfaces:	self.va_opaqfaces.render(mgl.TRIANGLES)
		if self.vb_lines:		self.va_lines.render(mgl.LINES)
		
		ctx.enable(mgl.CULL_FACE)
		if self.vb_transpfaces:
			self.transpshader['color'].write(color)
			self.transpshader['view'].write(viewmat)
			self.transpshader['proj'].write(view.uniforms['proj'])
			self.va_transpfaces.render(mgl.TRIANGLES)
		ctx.enable(mgl.DEPTH_TEST)
		ctx.disable(mgl.CULL_FACE)
	
	def identify(self, view):
		viewmat = view.uniforms['view'] * self.world
		self.identshader['ident'] = view.identstep(1)
		self.identshader['view'].write(viewmat)
		self.identshader['proj'].write(view.uniforms['proj'])
		
		ctx = view.scene.ctx
		ctx.blend_func = mgl.ZERO, mgl.ONE
		if self.vb_transpfaces:		self.va_ident_faces.render(mgl.TRIANGLES)
		if self.vb_lines:			self.va_ident_lines.render(mgl.LINES)

	def stack(self, scene):
		if not scene.options['display_annotations']:
			return ()
		return ( ((), 'screen', 1, self.render),
				 ((), 'ident', 2, self.identify))

<|MERGE_RESOLUTION|>--- conflicted
+++ resolved
@@ -174,14 +174,9 @@
 		s.content = self.content
 		return s
 	
-<<<<<<< HEAD
-	def itransform(self, trans):
+	def transform(self, trans) -> 'Solid':
 		''' Displace the solid by the transformation '''
-=======
-	def transform(self, trans) -> 'Solid':
-		''' displace the solid by the transformation '''
 		s = copy(self)
->>>>>>> 9fa89229
 		if isinstance(trans, mat4):
 			rot, trans = quat_cast(mat3(trans)), vec3(trans[3])
 		elif isinstance(trans, mat3):
@@ -192,26 +187,12 @@
 			rot, trans = 1, trans
 		else:
 			raise TypeError('Screw.transform() expect mat4, mat3 or vec3')
-<<<<<<< HEAD
-		self.orientation = rot*self.orientation
-		self.position = trans + rot*self.position
-		
-	def transform(self, trans) -> 'Solid':
-		''' Create a new Solid moved by the given transformation, with the same content '''
-		s = copy(self)
-		s.itransform(trans)
-=======
 		s.orientation = rot*self.orientation
 		s.position = trans + rot*self.position
->>>>>>> 9fa89229
 		return s
 	
 	def place(self, *args, **kwargs) -> 'Solid': 
-<<<<<<< HEAD
 		''' Strictly equivalent to `.transform(placement(...))`, see `placement` for parameters specifications. '''
-=======
-		''' strictly equivalent to `self.pose = placement(...)`, see `placement` for parameters specifications. '''
->>>>>>> 9fa89229
 		s = copy(self)
 		s.pose = placement(*args, **kwargs)
 		return s
@@ -219,11 +200,11 @@
 
 	# convenient content access
 	def __getitem__(self, key):
-		''' shorthand to `self.content` '''
+		''' Shorthand to `self.content` '''
 		return self.content[key]
 		
 	def __setitem__(self, key, value):
-		''' shorthand to `self.content` '''
+		''' Shorthand to `self.content` '''
 		self.content[key] = value
 	
 	def add(self, value):
@@ -242,7 +223,7 @@
 	
 	
 	class display(rendering.Group):
-		''' movable `Group` for the rendering pipeline '''
+		''' Movable `Group` for the rendering pipeline '''
 		def __init__(self, scene, solid):
 			super().__init__(scene, solid.content)
 			self.solid = solid
@@ -616,7 +597,7 @@
 	return hasattr(obj, 'solids') and hasattr(obj, 'corrections')
 
 class Joint:
-	''' possible base class for a joint, providing some default implementations '''
+	''' Possible base class for a joint, providing some default implementations '''
 	class display(rendering.Display):
 		def __init__(self, scene, joint):
 			self.schemes = [scene.display(joint.scheme(s, 1, joint.position[i]))
@@ -662,30 +643,26 @@
 		self.options = {}
 		
 	def solve(self, *args, **kwargs):
-		''' move the solids to satisfy the joint constraints. This is using `solvekin()` '''
+		''' Move the solids to satisfy the joint constraints. This is using `solvekin()` '''
 		return solvekin(self.joints, self.fixed, *args, **kwargs)
 	
 	def forces(self, applied) -> '[junction forces], [solid resulting]':
 		''' Return the forces in each junction and the resulting on each solid, induces by the given applied forces '''
 		indev
+
 	def jacobian(self):
 		''' Return the numerical jacobian for the current kinematic position '''
 		indev
-<<<<<<< HEAD
-	def exploded(self) -> '[pose]':
-		''' Poses for an exploded view of the kinematic '''
-		indev
-=======
->>>>>>> 9fa89229
+
 	def path(self, func:'f(t)', pts) -> '[Wire]':
-		''' Path followed by points when the kinematic is moved by the function
-			function must assign a reproducible pose to the solids, it takes one variable (usually the animation time step)
+		''' Path followed by points when the kinematic is moved by the function.
+			Function must assign a reproducible pose to the solids, it takes one variable (usually the animation time step)
 		'''
 		indev
 	
 	@property
 	def pose(self) -> '[mat4]':
-		''' the pose matrices of each solid in the same order as ` self.solids` '''
+		''' The pose matrices of each solid in the same order as ` self.solids` '''
 		return [solid.pose 	for solid in self.solids]
 	@pose.setter
 	def pose(self, value):
@@ -694,7 +671,7 @@
 			solid.orientation = quat_cast(mat3(pose))
 			
 	def __copy__(self):
-		''' return a new Kinematic with copies of the solids '''
+		''' Return a new Kinematic with copies of the solids '''
 		memo = {id(s): copy(s)  for s in self.solids}
 		joints = []
 		for joint in self.joints:
@@ -709,22 +686,22 @@
 					)
 	
 	def __add__(self, other):
-		''' concatenate the two kinematics in a new one '''
+		''' Concatenate the two kinematics in a new one '''
 		return Kinematic(self.joints+other.joints, self.fixed|other.fixed, self.solids+other.solids)
 		
 	def __iadd__(self, other):
-		''' append the soldids of the other kinematic '''
+		''' Append the soldids of the other kinematic '''
 		self.joints.extend(other.joints)
 		self.solids.extend(other.solids)
 		self.fixed.update(other.fixed)
 		return self
 	
 	def itransform(self, transform):
-		''' move all solids of the given transform '''
+		''' Move all solids of the given transform '''
 		for solid in self.solids:
 			solid.itransform(transform)
 	def transform(self, transform):
-		''' copy all solids and transform all solids '''
+		''' Copy all solids and transform all solids '''
 		new = copy(self)
 		new.itransform(transform)
 		return new
